import os
import matplotlib.pyplot as plt
import sys
from copy import deepcopy
import random
import numpy as np
import torch
import h5py
from tqdm import tqdm
import pickle

from d4rl.offline_env import get_keys
from d3rlpy.datasets import get_d4rl
from d3rlpy.dataset import MDPDataset
from myd3rlpy.siamese_similar import similar_euclid
import gym
from mygym.envs.hopper_back import HopperBackEnv
from mygym.envs.walker2d_back import Walker2dBackEnv
from mygym.envs.halfcheetah_back import HalfCheetahBackEnv
from mygym.envs.hopper_light import HopperLightEnv
from mygym.envs.walker2d_light import Walker2dLightEnv
from mygym.envs.halfcheetah_light import HalfCheetahLightEnv
from mygym.envs.hopper_wind import HopperWindEnv
from mygym.envs.walker2d_wind import Walker2dWindEnv
from mygym.envs.halfcheetah_wind import HalfCheetahWindEnv
from mygym.envs.envs import HalfCheetahDirEnv, HalfCheetahVelEnv, AntDirEnv, AntGoalEnv, HumanoidDirEnv, WalkerRandParamsWrappedEnv, ML45Env


def get_dataset(h5path):
    data_dict = {}
    with h5py.File(h5path, 'r') as dataset_file:
        for k in tqdm(get_keys(dataset_file), desc="load datafile"):
            try:  # first try loading as an array
                data_dict[k] = dataset_file[k][:]
            except ValueError as e:  # try loading as a scalar
                data_dict[k] = dataset_file[k][()]

    # Run a few quick sanity checks
    if 'obs' in data_dict.keys():
        data_dict['observations'] = data_dict['obs']
    for key in ['observations', 'actions', 'rewards', 'terminals']:
        assert key in data_dict, 'Dataset is missing key %s' % key
    N_samples = data_dict['observations'].shape[0]
    if data_dict['rewards'].shape == (N_samples, 1):
        data_dict['rewards'] = data_dict['rewards'][:, 0]
    assert data_dict['rewards'].shape == (N_samples,), 'Reward has wrong shape: %s' % (
        str(data_dict['rewards'].shape))
    if data_dict['terminals'].shape == (N_samples, 1):
        data_dict['terminals'] = data_dict['terminals'][:, 0]
    assert data_dict['terminals'].shape == (N_samples,), 'Terminals has wrong shape: %s' % (
        str(data_dict['rewards'].shape))
    return data_dict

def get_d4rl_local(dataset, timeout=300) -> MDPDataset:

    observations = np.flip((dataset["observations"]), axis=0)
    actions = np.flip((dataset["actions"]), axis=0)
    rewards = np.flip((dataset["rewards"]), axis=0)
    terminals = np.flip((np.array(dataset["terminals"], dtype=np.float32)), axis=0)
    episode_terminals = np.zeros_like(terminals)
    i = timeout - 1
    while i < terminals.shape[0]:
        episode_terminals[i] = 1
        i += timeout

    mdp_dataset = MDPDataset(
        observations=np.array(observations, dtype=np.float32),
        actions=np.array(actions, dtype=np.float32),
        rewards=np.array(rewards, dtype=np.float32),
        terminals=terminals,
        episode_terminals=episode_terminals,
    )

    return mdp_dataset

def split_macaw(top_euclid, dataset_name, inner_paths, envs, include_goal=False, multitask=False, one_hot_goal=False, ask_indexes=False, device='cuda:0'):
    task_datasets = dict()
    nearest_indexes = dict()
    tasks = []
    for i, env in enumerate(envs):
        with open(env, 'rb') as f:
            task_info = pickle.load(f)
            assert len(task_info) == 1, f'Unexpected task info: {task_info}'
            tasks.append(task_info[0])
    if dataset_name in ['ant_dir_expert', 'ant_dir_medium', 'ant_dir_random']:
        env = AntDirEnv(tasks, len(envs), include_goal = include_goal or multitask)
    elif dataset_name in ['cheetah_dir_expert', 'cheetah_dir_medium', 'cheetah_dir_random']:
        env = HalfCheetahDirEnv(tasks, include_goal = include_goal or multitask)
    elif dataset_name in ['cheetah_vel_expert', 'cheetah_vel_medium', 'cheetah_vel_random']:
        print(inner_paths)
        print(envs)
        env = HalfCheetahVelEnv(tasks, include_goal = include_goal or multitask, one_hot_goal=one_hot_goal or multitask)
    elif dataset_name in ['walker_dir_expert', 'walker_dir_medium', 'walker_dir_random']:
        env = WalkerRandParamsWrappedEnv(tasks, len(envs), include_goal = include_goal or multitask)
    else:
        raise RuntimeError(f'Invalid env name {dataset_name}')
    for i, inner_path in enumerate(inner_paths):
        task_datasets[str(i)] = get_d4rl_local(get_dataset(inner_path))
        task_dataset_terminals = task_datasets[str(i)].terminals
        task_dataset_starts = np.concatenate([np.ones(1), task_dataset_terminals[:-1]], axis=0).astype(np.int64)
        task_dataset_starts = np.where(task_dataset_terminals[:-1] == 1)[0] + 1
        np.insert(task_dataset_starts, 0, 0)
        nearest_indexes[str(i)] = task_dataset_starts
    return split_gym(top_euclid, dataset_name, task_datasets, env, nearest_indexes, compare_dim=3, ask_indexes=ask_indexes, device=device)

def split_gym(top_euclid, dataset_name, task_datasets, env, nearest_indexes, compare_dim=3, ask_indexes=False, device='cuda:0'):

    # fig = plt.figure()
    # obs = env.reset()
    # for episode in origin_dataset.episodes:
    #     x = episode.observations[:, 0]
    #     y = episode.observations[:, 1]
    #     plt.plot(x, y)
    # plt.plot(obs[0], obs[1], 'o', markersize=4)
    # plt.savefig('try_' + dataset_name + '.png')
    # plt.close('all')
    print(f'task_datasets.keys(): {task_datasets.keys()}')
    task_nums = len(task_datasets.keys())

    filename = 'near_indexes/near_indexes_' + dataset_name + '/nearest_indexes.npy'
    # if os.path.exists(filename):
    #     nearest_indexes = np.load(filename, allow_pickle=True)
    # else:
    #     nearest_indexes = {}
    #     for dataset_num, dataset in task_datasets.items():
    #         env = envs[dataset_num]
    #         nearest_dist = 1000000000
    #         nearest_index = -1
    #         nearest_indexes_ = []
    #         for times in range(100):
    #             origin = env.reset()[:2]
    #             for i in range(dataset.observations.shape[0]):
    #                 dist = np.linalg.norm(origin - dataset.observations[i, :2])
    #                 if dist < nearest_dist:
    #                     nearest_index = i
    #                     nearest_dist = dist
    #             nearest_indexes_.append(nearest_index)
    #         nearest_indexes_ = np.unique(np.array(nearest_indexes_))
    #         nearest_indexes[dataset_num] = nearest_indexes_
    #         print(f'nearest_indexes_: {nearest_indexes_}')
    #     np.save(filename, nearest_indexes)

    changed_task_datasets = dict()
    taskid_task_datasets = dict()
    action_task_datasets = dict()
    origin_task_datasets = dict()
    indexes_euclids = dict()
    distances_euclids = dict()
    real_action_size = 0
    real_observation_size = 0
    for dataset_num, dataset in task_datasets.items():
<<<<<<< HEAD
        if ask_indexes:
            transitions = [transition for episode in dataset.episodes for transition in episode]
            observations = np.stack([transition.observation for transition in transitions], axis=0)
            print(f"observations.shape: {observations.shape}")
            indexes_euclid, distances_euclid = similar_euclid(dataset_name, dataset_num, obs_all=dataset.observations, obs_transition=observations, compare_dim=compare_dim)[:dataset.actions.shape[0], :top_euclid]
            indexes_euclids[dataset_num] = indexes_euclid
            distances_euclids[dataset_num] = distances_euclid
        else:
            indexes_euclids[dataset_num] = None
            distances_euclids[dataset_num] = None
=======
        # transitions = [transition for episode in dataset.episodes for transition in episode]
        # observations = np.stack([transition.observation for transition in transitions], axis=0)
        # print(f"observations.shape: {observations.shape}")
        indexes_euclid, distances_euclid = similar_euclid(dataset_name, dataset_num, obs_all=None, obs_transition=None, compare_dim=compare_dim)[:dataset.actions.shape[0], :top_euclid]
        # indexes_euclids[dataset_num] = indexes_euclid
        # distances_euclids[dataset_num] = distances_euclid
>>>>>>> b2c55c0a
        observations = dataset.observations
        real_action_size = dataset.actions.shape[1]
        # task_id_numpy = np.eye(task_nums)[int(dataset_num)].squeeze()
        # task_id_numpy = np.broadcast_to(task_id_numpy, (dataset.observations.shape[0], task_nums))
        real_observation_size = dataset.observations.shape[1]
        # 用action保存一下indexes_euclid，用state保存一下task_id
        # taskid_task_datasets[dataset_num] = MDPDataset(np.concatenate([observations, task_id_numpy], axis=1), dataset.actions, dataset.rewards, dataset.terminals, dataset.episode_terminals)
        # action_task_datasets[dataset_num] = MDPDataset(dataset.observations, np.concatenate([dataset.actions, indexes_euclid], axis=1), dataset.rewards, dataset.terminals, dataset.episode_terminals)
        origin_task_datasets[dataset_num] = MDPDataset(observations, dataset.actions, dataset.rewards, dataset.terminals, dataset.episode_terminals)
        # changed_task_datasets[dataset_num] = MDPDataset(np.concatenate([dataset.observations, task_id_numpy], axis=1), np.concatenate([dataset.actions, indexes_euclid], axis=1), dataset.rewards, dataset.terminals, dataset.episode_terminals)
        # indexes_euclids[dataset_num] = indexes_euclid
    # torch.save(task_datasets, dataset_name  + '.pt')

    # changed_task_datasets = {'0': changed_task_datasets['0'], '3': changed_task_datasets['3'], '2': changed_task_datasets['2'], '1': changed_task_datasets['1']}
    # origin_task_datasets = {'0': origin_task_datasets['0'], '3': origin_task_datasets['3'], '2': origin_task_datasets['2'], '1': origin_task_datasets['1']}
    # taskid_task_datasets = {'0': taskid_task_datasets['0'], '3': taskid_task_datasets['3'], '2': taskid_task_datasets['2'], '1': taskid_task_datasets['1']}
    # action_task_datasets = {'0': action_task_datasets['0'], '3': action_task_datasets['3'], '2': action_task_datasets['2'], '1': action_task_datasets['1']}
    # envs = {'0': envs['0'], '3': envs['3'], '2': envs['2'], '1': envs['1']}
    # nearest_indexes = {'0': nearest_indexes['0'], '3': nearest_indexes['3'], '2': nearest_indexes['2'], '1': nearest_indexes['1']}
    # indexes_euclids = {'0': indexes_euclids['0'], '3': indexes_euclids['3'], '2': indexes_euclids['2'], '1': indexes_euclids['1']}

    # return changed_task_datasets, origin_task_datasets, taskid_task_datasets, action_task_datasets, envs, [None for _ in range(task_nums)], nearest_indexes, real_action_size, real_observation_size, indexes_euclids, task_nums
    return origin_task_datasets, indexes_euclids, distances_euclids, env, [None for _ in range(task_nums)], nearest_indexes, real_action_size, real_observation_size<|MERGE_RESOLUTION|>--- conflicted
+++ resolved
@@ -149,25 +149,21 @@
     real_action_size = 0
     real_observation_size = 0
     for dataset_num, dataset in task_datasets.items():
-<<<<<<< HEAD
         if ask_indexes:
-            transitions = [transition for episode in dataset.episodes for transition in episode]
-            observations = np.stack([transition.observation for transition in transitions], axis=0)
-            print(f"observations.shape: {observations.shape}")
-            indexes_euclid, distances_euclid = similar_euclid(dataset_name, dataset_num, obs_all=dataset.observations, obs_transition=observations, compare_dim=compare_dim)[:dataset.actions.shape[0], :top_euclid]
+            indexes_name = 'near_indexes/' + dataset_name + '/' + str(dataset_num) + '.pt'
+            distances_name = 'near_distances/' + dataset_name + '/' + str(dataset_num) + '.pt'
+            if os.path.exists(indexes_name) and os.path.exists(distances_name):
+                indexes_euclid = torch.load(indexes_name)
+                distances_euclid = torch.load(distances_name)
+            else:
+                transitions = [transition for episode in dataset.episodes for transition in episode]
+                observations = np.stack([transition.observation for transition in transitions], axis=0)
+                indexes_euclid, distances_euclid = similar_euclid(dataset.observations, observations, dataset_name, indexes_name, distances_name, compare_dim=compare_dim)
             indexes_euclids[dataset_num] = indexes_euclid
             distances_euclids[dataset_num] = distances_euclid
         else:
             indexes_euclids[dataset_num] = None
             distances_euclids[dataset_num] = None
-=======
-        # transitions = [transition for episode in dataset.episodes for transition in episode]
-        # observations = np.stack([transition.observation for transition in transitions], axis=0)
-        # print(f"observations.shape: {observations.shape}")
-        indexes_euclid, distances_euclid = similar_euclid(dataset_name, dataset_num, obs_all=None, obs_transition=None, compare_dim=compare_dim)[:dataset.actions.shape[0], :top_euclid]
-        # indexes_euclids[dataset_num] = indexes_euclid
-        # distances_euclids[dataset_num] = distances_euclid
->>>>>>> b2c55c0a
         observations = dataset.observations
         real_action_size = dataset.actions.shape[1]
         # task_id_numpy = np.eye(task_nums)[int(dataset_num)].squeeze()
