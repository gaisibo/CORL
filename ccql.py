--- conflicted
+++ resolved
@@ -28,11 +28,7 @@
 def main(args, device):
     np.set_printoptions(precision=1, suppress=True)
     ask_indexes = False
-<<<<<<< HEAD
     if args.experience_type in ['model_prob', 'model_next', 'model_this', 'coverage'] and not args.eval:
-=======
-    if args.experience_type in ['model_next', 'model_prob', 'model_this', 'coverage']:
->>>>>>> 1bb2f580
         ask_indexes = True
     if args.dataset in ['hopper_expert_v0', 'hopper_medium_v0', 'hopper_medium_expert_v0', 'hopper_medium_replay_v0', 'hopper_random_v0', 'halfcheetah_expert_v0', 'halfcheetah_medium_v0', 'halfcheetah_medium_expert_v0', 'halfcheetah_medium_replay_v0', 'halfcheetah_random_v0', 'walker2d_expert_v0', 'walker2d_medium_v0', 'walker2d_medium_expert_v0', 'walker2d_medium_replay_v0', 'walker2d_random_v0', 'mix_expert_v0', 'mix_medium_expert_v0', 'mix_medium_v0', 'mix_random_v0']:
         if args.dataset in ['hopper_expert_v0', 'hopper_medium_v0', 'hopper_medium_expert_v0', 'hopper_medium_replay_v0', 'hopper_random_v0']:
@@ -184,10 +180,6 @@
             )
             print(f'Training task {task_id} time: {time.perf_counter() - start_time}')
             co.save_model(args.model_path + algos_name + '_' + str(task_id) + '.pt')
-<<<<<<< HEAD
-=======
-            print(f"max_transition_len: {max_transition_len}")
->>>>>>> 1bb2f580
             if env is not None:
                 co.generate_replay(task_id, datasets, env, args.replay_type, args.experience_type, replay_datasets, save_datasets, args.max_save_num, max_transition_len, real_action_size, real_observation_size, args.generate_type, indexes_euclids[task_id], distances_euclids[task_id], args.d_threshold, args.generate_type, args.test, args.model_path, algos_name, learned_tasks)
             else:
@@ -205,16 +197,6 @@
                 except BaseException as e:
                     print(f'Don\' have replay_datasets[{past_task_id}]')
         for task_id, dataset in datasets.items():
-<<<<<<< HEAD
-            # dynamic_path = args.model_path + args.dataset + '_' + str(task_id) + '_dynamic.pt'
-            # try:
-            #     dynamic_state_dict = torch.load(dynamic_path, map_location=device)
-            # except:
-            #     raise NotImplementedError
-            pretrain_path = args.model_path + algos_name + '_' + str(task_id) + '.pt'
-            if not os.path.isfile(pretrain_path):
-                pretrain_path = args.model_path + algos_name + '_' + str(task_id) + '_no_clone.pt'
-=======
             learned_tasks.append(task_id)
             draw_path = args.model_path + algos_name + '_trajectories_' + str(task_id)
             dynamic_path = args.model_path + args.dataset + '_' + str(task_id) + '_dynamic.pt'
@@ -223,23 +205,11 @@
             except:
                 raise NotImplementedError
             pretrain_path = args.model_path + algos_name + '_' + str(task_id) + '_no_clone.pt'
->>>>>>> 1bb2f580
             try:
                 pretrain_state_dict = torch.load(pretrain_path, map_location=device)
             except BaseException as e:
                 print(f'Don\'t have pretrain_state_dict[{task_id}]')
                 raise e
-<<<<<<< HEAD
-            co.build_with_dataset(dataset, real_action_size, real_observation_size, task_id)
-            co.load_state_dict(pretrain_state_dict, task_id)
-            logger = co._prepare_logger(True, experiment_name, True, "d3rply_logs", True, None,)
-
-            # eval
-            if env is not None:
-                scorers = dict(zip(['real_env' + str(n) for n in datasets.keys()], [evaluate_on_environment(env, test_id=str(n), mix='mix' in args.dataset and n == '0', add_on=args.add_on, clone_actor=args.clone_actor, task_id_dim=0 if not args.single_head else len(datasets.keys())) for n in learned_tasks]))
-            elif envs is not None:
-                scorers = dict(zip(['real_env' + str(n) for n in datasets.keys()], [evaluate_on_environment(envs[str(n)], test_id=str(n), mix='mix' in args.dataset and n == '0', add_on=args.add_on, clone_actor=args.clone_actor) for n in learned_tasks]))
-=======
             if args.replay_type not in ['ewc', 'si', 'rwalk']:
                 for past_task_id in range(int(task_id)):
                     try:
@@ -260,7 +230,6 @@
                     scorers = dict(zip(['real_env' + str(n) for n in datasets.keys()], [evaluate_on_environment(envs[str(n)], test_id=str(n), mix='mix' in args.dataset and n == '0', add_on=args.add_on, clone_actor=args.clone_actor) for n in learned_tasks]))
                 else:
                     raise NotImplementedError
->>>>>>> 1bb2f580
             else:
                 raise NotImplementedError
             # setup logger
@@ -283,11 +252,8 @@
             if scorers and eval_episodes:
                 co._evaluate(eval_episodes, scorers, logger)
             logger.commit(int(task_id), 0)
-<<<<<<< HEAD
             if args.test and int(task_id) >= 2:
                 break
-=======
->>>>>>> 1bb2f580
     print('finish')
 
 if __name__ == '__main__':
