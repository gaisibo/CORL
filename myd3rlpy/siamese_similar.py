import sys
import os
import time
import itertools
import torch
from torch.multiprocessing import Pool
from torch.distributions.normal import Normal
import numpy as np
from myd3rlpy.models.torch.siamese import Phi, Psi


device = torch.device('cuda')
def compute_vector_norm(tensor1, tensor2):
    tensor1.half()
    tensor2.half()
    ret = torch.linalg.vector_norm(tensor1 - tensor2, dim = 2)
    return ret
<<<<<<< HEAD
def similar_euclid(dataset_name, dataset_num, obs_all=None, obs_transition=None, input_indexes=None, eval_batch_size=1000, topk=64, compare_dim=2):
    indexes_name = 'near_indexes/' + dataset_name + '/' + str(dataset_num) + '.pt'
    distances_name = 'near_distances/' + dataset_name + '/' + str(dataset_num) + '.pt'
    if os.path.exists(indexes_name) and os.path.exists(distances_name):
        return torch.load(indexes_name), torch.load(distances_name)
    assert obs_all is not None
    assert obs_transition is not None
=======
def similar_euclid(obs_all, obs_transition, dataset_name, indexes_name, distances_name, input_indexes=None, eval_batch_size=1000, topk=64, compare_dim=2):
>>>>>>> aa240336
    near_indexes_ = []
    near_distances_ = []
    i = 0
    while i < obs_all.shape[0]:
        in_results = []
        j = 0
        if i + eval_batch_size < obs_all.shape[0]:
            while j < obs_transition.shape[0]:
                if j + eval_batch_size < obs_transition.shape[0]:
                    tensor1 = obs_all[i: i + eval_batch_size, :compare_dim].unsqueeze(dim=1).expand(-1, eval_batch_size, -1)
                    tensor2 = obs_transition[j: j + eval_batch_size, :compare_dim].unsqueeze(dim=0).expand(eval_batch_size, -1, -1)
                    siamese_distance = compute_vector_norm(tensor1, tensor2).cpu()
                    in_results.append(siamese_distance)
                else:
                    tensor1 = obs_all[i: i + eval_batch_size, :compare_dim].unsqueeze(dim=1).expand(-1, obs_transition.shape[0] - j, -1)
                    tensor2 = obs_transition[j:, :compare_dim].unsqueeze(dim=0).expand(eval_batch_size, -1, -1)
                    siamese_distance = compute_vector_norm(tensor1, tensor2).cpu()
                    in_results.append(siamese_distance)
                j += eval_batch_size
        else:
            while j < obs_transition.shape[0]:
                if j + eval_batch_size < obs_transition.shape[0]:
                    tensor1 = obs_all[i:, :compare_dim].unsqueeze(dim=1).expand(-1, eval_batch_size, -1)
                    tensor2 = obs_transition[j: j + eval_batch_size, :compare_dim].unsqueeze(dim=0).expand(obs_all.shape[0] - i, -1, -1)
                    siamese_distance = compute_vector_norm(tensor1, tensor2).cpu()
                    in_results.append(siamese_distance)
                else:
                    tensor1 = obs_all[i:, :compare_dim].unsqueeze(dim=1).expand(-1, obs_transition.shape[0] - j, -1)
                    tensor2 = obs_transition[j:, :compare_dim].unsqueeze(dim=0).expand(obs_all.shape[0] - i, -1, -1)
                    siamese_distance = compute_vector_norm(tensor1, tensor2).cpu()
                    in_results.append(siamese_distance)
                j += eval_batch_size
        i += eval_batch_size
        in_results = torch.cat(in_results, dim=1)
        near_distances, near_indexes = torch.topk(in_results, topk, largest=False)
        near_indexes_.append(near_indexes)
        near_distances_.append(near_distances)
    near_indexes = torch.cat(near_indexes_, dim=0)
    near_distances = torch.cat(near_distances_, dim=0)
    if input_indexes is not None:
        near_indexes = input_indexes[near_indexes]
    if not os.path.exists('near_indexes/' + dataset_name):
        os.makedirs('near_indexes/' + dataset_name)
    if not os.path.exists('near_distances/' + dataset_name):
        os.makedirs('near_distances/' + dataset_name)
    torch.save(near_indexes, indexes_name)
    torch.save(near_distances, distances_name)
    return near_indexes, distances_name

# 如果不存在一个obs有很多act的情况，可以不用这一个函数。
def similar_euclid_obs(obs_batch, obs_near, input_indexes=None, eval_batch_size=2500, topk=10):
    siamese_distance = torch.linalg.vector_norm(obs_batch.unsqueeze(dim=1).expand(-1, obs_near.shape[0], -1) - obs_near.unsqueeze(dim=0).expand(obs_batch.shape[0], -1, -1), dim=1)
    _, near_indexes = torch.topk(siamese_distance, topk, largest=False)
    if input_indexes is not None:
        for i in range(near_indexes.shape[0]):
            near_indexes[i, :] = input_indexes[i, near_indexes[i, :]]
    return near_indexes
# 如果不存在一个obs有很多act的情况，可以不用这一个函数。
def similar_psi(obs_batch, obs_near, psi, input_indexes=None, eval_batch_size=2500, topk=10):
    psi_batch = psi(obs_batch)
    psi_near = psi(obs_near)
    siamese_distance = torch.linalg.vector_norm(psi_batch.unsqueeze(dim=1).expand(-1, psi_near.shape[0], -1) - psi_near.unsqueeze(dim=0).expand(psi_batch.shape[0], -1, -1), dim=1)
    _, near_indexes = torch.topk(siamese_distance, topk, largest=False)
    if input_indexes is not None:
        for i in range(near_indexes.shape[0]):
            near_indexes[i, :] = input_indexes[i, near_indexes[i, :]]
    return near_indexes

def similar_euclid_act(obs_batch, act_batch, obs_near, act_near, input_indexes=None, topk=4):
    b, n, o = obs_near.shape
    cat_batch = torch.cat([obs_batch, act_batch], dim=1).unsqueeze(dim=1).expand(-1, n, -1)
    i = 0
    siamese_distance = []
    for i in range(b):
        cat_near = torch.cat([torch.from_numpy(obs_near[i, :, :]).to(cat_batch.device), torch.from_numpy(act_near[i, :, :]).to(cat_batch.device)], dim=1)
        siamese_distance.append(torch.linalg.vector_norm(cat_batch[i] - cat_near, dim=1))
    siamese_distance = torch.stack(siamese_distance, dim=0)
    near_distances, near_indexes = torch.topk(siamese_distance, topk, largest=False)
    if input_indexes is not None:
        for i in range(near_indexes.shape[0]):
            near_indexes[i, :] = input_indexes[i, near_indexes[i, :]]
    smallest_distance, smallest_index = near_distances[:, 0], near_indexes[:, 0]
    return near_indexes, smallest_index, smallest_distance

def similar_phi(obs_batch, act_batch, obs_near, act_near, phi, input_indexes=None, topk=4, eval_batch_size=32):
    b, n, o = obs_near.shape
    near_distances = []
    near_indexes = []
    i = 0
    while i < b:
        if i + eval_batch_size < b:
            phi_batch = phi(obs_batch[i: i + eval_batch_size], act_batch[i: i + eval_batch_size]).unsqueeze(dim=1).expand(-1, n, -1)
            obs_near_ = torch.from_numpy(obs_near[i: i + eval_batch_size]).to(phi_batch.device).reshape(eval_batch_size * n, -1)
            act_near_ = torch.from_numpy(act_near[i: i + eval_batch_size]).to(phi_batch.device).reshape(eval_batch_size * n, -1)
            phi_near = phi(obs_near_, act_near_)
            phi_near = phi_near.reshape(eval_batch_size, n, -1)
        else:
            phi_batch = phi(obs_batch[i:], act_batch[i:]).unsqueeze(dim=1).expand(-1, n, -1)
            obs_near_ = torch.from_numpy(obs_near[i:]).to(phi_batch.device).reshape((b - i) * n, -1)
            act_near_ = torch.from_numpy(act_near[i:]).to(phi_batch.device).reshape((b - i) * n, -1)
            phi_near = phi(obs_near_, act_near_)
            phi_near = phi_near.reshape((b - i), n, -1)
        siamese_distance = torch.linalg.vector_norm(phi_batch - phi_near, dim=2)
        near_distances_, near_indexes_ = torch.topk(siamese_distance, topk, largest=False)
        near_distances.append(near_distances_)
        near_indexes.append(near_indexes_)
        i += eval_batch_size
    near_distances = torch.cat(near_distances, dim=0).cpu().detach().numpy()
    near_indexes = torch.cat(near_indexes, dim=0).cpu().detach().numpy()
    if input_indexes is not None:
        for i in range(near_indexes.shape[0]):
            near_indexes[i, :] = input_indexes[i, near_indexes[i, :]]
    smallest_distance, smallest_index = near_distances[:, 0], near_indexes[:, 0]
    return near_indexes, smallest_index, smallest_distance

def similar_mb(mus, logstds, observations, rewards, topk=4, batch_size=64, input_indexes=None):
    normal = Normal(mus, torch.exp(logstds))
    if len(rewards.shape) == 1:
        rewards = rewards.unsqueeze(dim=1)
    log_prob = normal.log_prob(torch.cat([observations, rewards], dim=1).to(mus.device))
    log_prob = log_prob.sum(dim=1)
    print(f"max(log_prob): {max(log_prob)}")
    try:
        category = torch.distributions.categorical.Categorical(logits=log_prob)
    except:
        category = torch.distributions.categorical.Categorical(logits=log_prob)
    near_index = category.sample()
    if input_indexes is not None:
        near_index = input_indexes[near_index]
    return near_index

def similar_mb_euclid(obs_all, obs_transition, eval_batch_size=1000, topk=256, compare_dim=2):
    results = []
    near_distances = []
    i = 0
    if len(obs_all.shape) == 2:
        while i < obs_all.shape[0]:
            in_results = []
            j = 0
            if i + eval_batch_size < obs_all.shape[0]:
                while j < obs_transition.shape[0]:
                    if j + eval_batch_size < obs_transition.shape[0]:
                        tensor1 = obs_all[i: i + eval_batch_size, :compare_dim].unsqueeze(dim=1).expand(-1, eval_batch_size, -1)
                        tensor2 = obs_transition[j: j + eval_batch_size, :compare_dim].unsqueeze(dim=0).expand(eval_batch_size, -1, -1)
                        siamese_distance = torch.linalg.vector_norm(tensor1 - tensor2, dim = 2)
                        in_results.append(siamese_distance)
                    else:
                        tensor1 = obs_all[i: i + eval_batch_size, :compare_dim].unsqueeze(dim=1).expand(-1, obs_transition.shape[0] - j, -1)
                        tensor2 = obs_transition[j:, :compare_dim].unsqueeze(dim=0).expand(eval_batch_size, -1, -1)
                        siamese_distance = torch.linalg.vector_norm(tensor1 - tensor2, dim = 2)
                        in_results.append(siamese_distance)
                    j += eval_batch_size
            else:
                while j < obs_transition.shape[0]:
                    if j + eval_batch_size < obs_transition.shape[0]:
                        tensor1 = obs_all[i:, :compare_dim].unsqueeze(dim=1).expand(-1, eval_batch_size, -1)
                        tensor2 = obs_transition[j: j + eval_batch_size, :compare_dim].unsqueeze(dim=0).expand(obs_all.shape[0] - i, -1, -1)
                        siamese_distance = torch.linalg.vector_norm(tensor1 - tensor2, dim = 2)
                        in_results.append(siamese_distance)
                    else:
                        tensor1 = obs_all[i:, :compare_dim].unsqueeze(dim=1).expand(-1, obs_transition.shape[0] - j, -1)
                        tensor2 = obs_transition[j:, :compare_dim].unsqueeze(dim=0).expand(obs_all.shape[0] - i, -1, -1)
                        siamese_distance = torch.linalg.vector_norm(tensor1 - tensor2, dim = 2)
                        in_results.append(siamese_distance)
                    j += eval_batch_size
            i += eval_batch_size
            in_results = torch.cat(in_results, dim=1)
            near_distance, near_indexes = torch.topk(in_results, topk, largest=False)
            results.append(near_indexes)
            near_distances.append(near_distance)
    else:
        for i in range(obs_all.shape[0]):
            in_results = []
            j = 0
            while j < obs_transition.shape[0]:
                if j + eval_batch_size < obs_transition.shape[0]:
                    tensor1 = obs_all[i, :, :compare_dim].unsqueeze(dim=1).expand(-1, eval_batch_size, -1)
                    tensor2 = obs_transition[j: j + eval_batch_size, :compare_dim].unsqueeze(dim=0).expand(eval_batch_size, -1, -1)
                    siamese_distance = torch.linalg.vector_norm(tensor1 - tensor2, dim = 2)
                    in_results.append(siamese_distance)
                else:
                    tensor1 = obs_all[i, :, :compare_dim].unsqueeze(dim=1).expand(-1, obs_transition.shape[0] - j, -1)
                    tensor2 = obs_transition[j:, :compare_dim].unsqueeze(dim=0).expand(eval_batch_size, -1, -1)
                    siamese_distance = torch.linalg.vector_norm(tensor1 - tensor2, dim = 2)
                    in_results.append(siamese_distance)
                j += eval_batch_size
            in_results = torch.cat(in_results, dim=1)
            near_distance, near_indexes = torch.topk(in_results, topk, largest=False)
            results.append(near_indexes)
            near_distances.append(near_distance)
    near_indexes = torch.cat(results, dim=0).to(torch.int64)
    near_distances = torch.cat(near_distances, dim=0).to(torch.float32)
    return near_indexes, near_distances<|MERGE_RESOLUTION|>--- conflicted
+++ resolved
@@ -15,17 +15,7 @@
     tensor2.half()
     ret = torch.linalg.vector_norm(tensor1 - tensor2, dim = 2)
     return ret
-<<<<<<< HEAD
-def similar_euclid(dataset_name, dataset_num, obs_all=None, obs_transition=None, input_indexes=None, eval_batch_size=1000, topk=64, compare_dim=2):
-    indexes_name = 'near_indexes/' + dataset_name + '/' + str(dataset_num) + '.pt'
-    distances_name = 'near_distances/' + dataset_name + '/' + str(dataset_num) + '.pt'
-    if os.path.exists(indexes_name) and os.path.exists(distances_name):
-        return torch.load(indexes_name), torch.load(distances_name)
-    assert obs_all is not None
-    assert obs_transition is not None
-=======
 def similar_euclid(obs_all, obs_transition, dataset_name, indexes_name, distances_name, input_indexes=None, eval_batch_size=1000, topk=64, compare_dim=2):
->>>>>>> aa240336
     near_indexes_ = []
     near_distances_ = []
     i = 0
