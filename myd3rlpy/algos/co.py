import copy
import sys
import time
import math
import random
from typing import Any, Dict, Optional, Sequence, List, Union, Callable, Tuple, Generator, Iterator, cast
from collections import defaultdict
from tqdm.auto import tqdm
import numpy as np
from functools import partial
import torch
from torch import Tensor
from torch.utils.data import TensorDataset, DataLoader, DataLoader
from torch.distributions.normal import Normal

from d3rlpy.argument_utility import (
    ActionScalerArg,
    EncoderArg,
    QFuncArg,
    RewardScalerArg,
    ScalerArg,
    UseGPUArg,
    check_encoder,
    check_q_func,
    check_use_gpu,
)
from d3rlpy.dataset import MDPDataset, Episode, TransitionMiniBatch, Transition
from d3rlpy.gpu import Device
from d3rlpy.models.optimizers import AdamFactory, OptimizerFactory
from d3rlpy.models.q_functions import QFunctionFactory
from d3rlpy.algos.base import AlgoBase
from d3rlpy.algos.cql import CQL
from d3rlpy.constants import (
    CONTINUOUS_ACTION_SPACE_MISMATCH_ERROR,
    DISCRETE_ACTION_SPACE_MISMATCH_ERROR,
    IMPL_NOT_INITIALIZED_ERROR,
    DYNAMICS_NOT_GIVEN_ERROR,
    ActionSpace,
)
from d3rlpy.base import LearnableBase
from d3rlpy.iterators import TransitionIterator
from d3rlpy.models.encoders import EncoderFactory
# from d3rlpy.metrics.scorer import dynamics_observation_prediction_error_scorer, dynamics_reward_prediction_error_scorer, dynamics_prediction_variance_scorer
from d3rlpy.iterators.random_iterator import RandomIterator
from d3rlpy.iterators.round_iterator import RoundIterator
from d3rlpy.logger import LOG, D3RLPyLogger
import gym

from online.utils import ReplayBuffer
from online.eval_policy import eval_policy

from myd3rlpy.siamese_similar import similar_mb, similar_phi, similar_psi
# from myd3rlpy.dynamics.probabilistic_ensemble_dynamics import ProbabilisticEnsembleDynamics
from myd3rlpy.algos.torch.co_impl import COImpl

class CO(CQL):
    r"""Twin Delayed Deep Deterministic Policy Gradients algorithm.
    TD3 is an improved DDPG-based algorithm.
    Major differences from DDPG are as follows.
    * TD3 has twin Q functions to reduce overestimation bias at TD learning.
      The number of Q functions can be designated by `n_critics`.
    * TD3 adds noise to target value estimation to avoid overfitting with the
      deterministic policy.
    * TD3 updates the policy function after several Q function updates in order
      to reduce variance of action-value estimation. The interval of the policy
      function update can be designated by `update_actor_interval`.
    .. math::
        L(\theta_i) = \mathbb{E}_{s_t, a_t, r_{t+1}, s_{t+1} \sim D} [(r_{t+1}
            + \gamma \min_j Q_{\theta_j'}(s_{t+1}, \pi_{\phi'}(s_{t+1}) +
            \epsilon) - Q_{\theta_i}(s_t, a_t))^2]
    .. math::
        J(\phi) = \mathbb{E}_{s_t \sim D}
            [\min_i Q_{\theta_i}(s_t, \pi_\phi(s_t))]
    where :math:`\epsilon \sim clip (N(0, \sigma), -c, c)`
    References:
        * `Fujimoto et al., Addressing Function Approximation Error in
          Actor-Critic Methods. <https://arxiv.org/abs/1802.09477>`_
    Args:
        actor_learning_rate (float): learning rate for a policy function.
        critic_learning_rate (float): learning rate for Q functions.
        actor_optim_factory (d3rlpy.models.optimizers.OptimizerFactory):
            optimizer factory for the actor.
        critic_optim_factory (d3rlpy.models.optimizers.OptimizerFactory):
            optimizer factory for the critic.
        actor_encoder_factory (d3rlpy.models.encoders.EncoderFactory or str):
            encoder factory for the actor.
        critic_encoder_factory (d3rlpy.models.encoders.EncoderFactory or str):
            encoder factory for the critic.
        q_func_factory (d3rlpy.models.q_functions.QFunctionFactory or str):
            Q function factory.
        batch_size (int): mini-batch size.
        n_frames (int): the number of frames to stack for image observation.
        n_steps (int): N-step TD calculation.
        gamma (float): discount factor.
        tau (float): target network synchronization coefficiency.
        n_critics (int): the number of Q functions for ensemble.
        target_reduction_type (str): ensemble reduction method at target value
            estimation. The available options are
            ``['min', 'max', 'mean', 'mix', 'none']``.
        target_smoothing_sigma (float): standard deviation for target noise.
        target_smoothing_clip (float): clipping range for target noise.
        update_actor_interval (int): interval to update policy function
            described as `delayed policy update` in the paper.
        use_gpu (bool, int or d3rlpy.gpu.Device):
            flag to use GPU, device ID or device.
        scaler (d3rlpy.preprocessing.Scaler or str): preprocessor.
            The available options are `['pixel', 'min_max', 'standard']`.
        action_scaler (d3rlpy.preprocessing.ActionScaler or str):
            action preprocessor. The available options are ``['min_max']``.
        reward_scaler (d3rlpy.preprocessing.RewardScaler or str):
            reward preprocessor. The available options are
            ``['clip', 'min_max', 'standard']``.
        impl (d3rlpy.algos.torch.td3_impl.TD3Impl): algorithm implementation.
    """

    _impl: COImpl
    _actor_learning_rate: float
    _critic_learning_rate: float
    _phi_learning_rate: float
    _psi_learning_rate: float
    _temp_learning_rate: float
    _alpha_learning_rate: float
    _actor_optim_factory: OptimizerFactory
    _critic_optim_factory: OptimizerFactory
    _temp_optim_factory: OptimizerFactory
    _alpha_optim_factory: OptimizerFactory
    _phi_optim_factory: OptimizerFactory
    _psi_optim_factory: OptimizerFactory
    _actor_encoder_factory: EncoderFactory
    _critic_encoder_factory: EncoderFactory
    _q_func_factory: QFunctionFactory
    # actor必须被重放，没用选择。
    _replay_actor_alpha: float
    _replay_critic_alpha: float
    _replay_critic: bool
    _replay_phi: bool
    _replay_psi: bool
    _tau: float
    _n_critics: int
    _update_actor_interval: int
    _initial_temperature: float
    _initial_alpha: float
    _alpha_threshold: float
    _conservative_weight: float
    _n_action_samples: int
    _soft_q_backup: bool
    # _dynamics: Optional[ProbabilisticEnsembleDynamics]
    _rollout_interval: int
    _rollout_horizon: int
    _rollout_batch_size: int
    _use_gpu: Optional[Device]
    _change_reward: str
    _reduce_replay: str

    _task_id: str

    def __init__(
        self,
        *,
        actor_learning_rate: float = 1e-4,
        critic_learning_rate: float = 3e-4,
        temp_learning_rate: float = 1e-4,
        alpha_learning_rate: float = 1e-4,
        phi_learning_rate: float = 1e-4,
        psi_learning_rate: float = 1e-4,
        actor_optim_factory: OptimizerFactory = AdamFactory(),
        critic_optim_factory: OptimizerFactory = AdamFactory(),
        temp_optim_factory: OptimizerFactory = AdamFactory(),
        alpha_optim_factory: OptimizerFactory = AdamFactory(),
        phi_optim_factory: OptimizerFactory = AdamFactory(),
        psi_optim_factory: OptimizerFactory = AdamFactory(),
        actor_encoder_factory: EncoderArg = "default",
        critic_encoder_factory: EncoderArg = "default",
        q_func_factory: QFuncArg = "mean",
        replay_actor_alpha = 1,
        replay_critic_alpha = 1,
        replay_phi_alpha = 1,
        replay_psi_alpha = 1,
        replay_type='orl',
        phi_bc_loss=True,
        psi_bc_loss=True,
        train_phi=True,
        id_size: int = 7,
        batch_size: int = 256,
        n_frames: int = 1,
        n_steps: int = 1,
        gamma: float = 0.99,
        gem_gamma: float = 1,
        agem_alpha: float = 1,
        tau: float = 0.005,
        n_critics: int = 2,
        initial_temperature: float = 1.0,
        initial_alpha: float = 1.0,
        alpha_threshold: float = 10.0,
        conservative_weight: float = 5.0,
        n_action_samples: int = 10,
        soft_q_backup: bool =False,
        # dynamics: Optional[ProbabilisticEnsembleDynamics] = None,
        rollout_interval: int = 1000,
        rollout_horizon: int = 5,
        rollout_batch_size: int = 50000,
        real_ratio: float = 0.5,
        generated_maxlen: int = 50000 * 5 * 5,
        use_gpu: UseGPUArg = False,
        scaler: ScalerArg = None,
        action_scaler: ActionScalerArg = None,
        reward_scaler: RewardScalerArg = None,
        impl = None,
        impl_name = 'co',
        # n_train_dynamics = 1,
        phi_topk = 20,
        retrain_topk = 4,
        log_prob_topk = 10,
        generate_type = True,
        change_reward = 'change',
        reduce_replay = 'retrain',

        task_id = 0,
        **kwargs: Any
    ):
        super().__init__(
            actor_learning_rate = actor_learning_rate,
            critic_learning_rate = critic_learning_rate,
            temp_learning_rate = temp_learning_rate,
            actor_optim_factory = actor_optim_factory,
            critic_optim_factory = critic_optim_factory,
            temp_optim_factory = temp_optim_factory,
            actor_encoder_factory = actor_encoder_factory,
            critic_encoder_factory = critic_encoder_factory,
            q_func_factory = q_func_factory,
            batch_size = batch_size,
            n_frames = n_frames,
            n_steps = n_steps,
            gamma = gamma,
            tau = tau,
            n_critics = n_critics,
            initial_temperature = initial_temperature,
            conservative_weight = conservative_weight,
            n_action_samples = n_action_samples,
            soft_q_backup = soft_q_backup,
            rollout_interval = rollout_interval,
            rollout_horizon = rollout_horizon,
            rollout_batch_size = rollout_batch_size,
            real_ratio = real_ratio,
            generated_maxlen = generated_maxlen,
            use_gpu = use_gpu,
            scaler = scaler,
            action_scaler = action_scaler,
            reward_scaler = reward_scaler,
            impl = impl,
            kwargs = kwargs,
        )
        self._replay_type = replay_type
        self._replay_actor_alpha = replay_actor_alpha
        self._replay_critic_alpha = replay_critic_alpha
        self._id_size = id_size

        self._alpha_optim_factory = alpha_optim_factory
        self._alpha_learning_rate = alpha_learning_rate
        self._initial_alpha = initial_alpha
        self._alpha_threshold = alpha_threshold
        self._gem_gamma = gem_gamma
        self._agem_alpha = agem_alpha

        self._phi_optim_factory = phi_optim_factory
        self._psi_optim_factory = psi_optim_factory
        self._phi_learning_rate = phi_learning_rate
        self._psi_learning_rate = psi_learning_rate
        self._phi_bc_loss = phi_bc_loss
        self._psi_bc_loss = psi_bc_loss
        self._train_phi = train_phi
        self._replay_phi_alpha = replay_phi_alpha
        self._replay_psi_alpha = replay_psi_alpha

        self._impl_name = impl_name
        # self._n_train_dynamics = n_train_dynamics
        self._phi_topk = phi_topk
        self._retrain_topk = retrain_topk
        self._log_prob_topk = log_prob_topk
        self._generate_type = generate_type
        self._change_reward = change_reward
        self._reduce_replay = reduce_replay

        self._rollout_interval = rollout_interval
        self._rollout_horizon = rollout_horizon
        self._rollout_batch_size = rollout_batch_size

        self._task_id = task_id

        self._begin_grad_step = 0

        # self._dynamics = dynamics

    def _create_impl(
        self, observation_shape: Sequence[int], action_size: int, task_id: int
    ) -> None:
        assert self._impl_name in ['co', 'gemco', 'agemco']
        self._impl = COImpl(
            observation_shape=observation_shape,
            action_size=action_size,
            actor_learning_rate=self._actor_learning_rate,
            critic_learning_rate=self._critic_learning_rate,
            temp_learning_rate=self._temp_learning_rate,
            alpha_learning_rate=self._alpha_learning_rate,
            phi_learning_rate=self._phi_learning_rate,
            psi_learning_rate=self._psi_learning_rate,
            actor_optim_factory=self._actor_optim_factory,
            critic_optim_factory=self._critic_optim_factory,
            temp_optim_factory=self._temp_optim_factory,
            alpha_optim_factory=self._alpha_optim_factory,
            phi_optim_factory=self._phi_optim_factory,
            psi_optim_factory=self._psi_optim_factory,
            actor_encoder_factory=self._actor_encoder_factory,
            critic_encoder_factory=self._critic_encoder_factory,
            q_func_factory=self._q_func_factory,
            replay_critic_alpha=self._replay_critic_alpha,
            replay_actor_alpha=self._replay_actor_alpha,
            replay_type=self._replay_type,
            gamma=self._gamma,
            gem_gamma=self._gem_gamma,
            agem_alpha=self._agem_alpha,
            tau=self._tau,
            n_critics=self._n_critics,
            initial_alpha=self._initial_alpha,
            initial_temperature=self._initial_temperature,
            alpha_threshold=self._alpha_threshold,
            conservative_weight=self._conservative_weight,
            n_action_samples=self._n_action_samples,
            soft_q_backup=self._soft_q_backup,
            use_gpu=self._use_gpu,
            scaler=self._scaler,
            action_scaler=self._action_scaler,
            reward_scaler=self._reward_scaler,
        )
        self._impl.build(task_id)

    def begin_update(self, batch: TransitionMiniBatch) -> Dict[int, float]:
        """Update parameters with mini-batch of data.
        Args:
            batch: mini-batch data.
        Returns:
            dictionary of metrics.
        """
        loss = self._begin_update(batch)
        self._begin_grad_step += 1
        return loss

    # 注意欧氏距离最近邻被塞到actions后面了。
    def _begin_update(self, batch: TransitionMiniBatch) -> Dict[int, float]:
        assert self._impl is not None, IMPL_NOT_INITIALIZED_ERROR
        metrics = {}

        critic_loss = self._impl.begin_update_critic(batch)
        metrics.update({"begin_critic_loss": critic_loss})

        actor_loss = self._impl.begin_update_actor(batch)
        metrics.update({"begin_actor_loss": actor_loss})

        self._impl.update_critic_target()
        self._impl.update_actor_target()

        return metrics

    def update(self, batch: TransitionMiniBatch, replay_batches: Optional[Dict[int, List[Tensor]]], batch2: TransitionMiniBatch = None) -> Dict[int, float]:
        """Update parameters with mini-batch of data.
        Args:
            batch: mini-batch data.
        Returns:
            dictionary of metrics.
        """
        loss = self._update(batch, replay_batches)
        self._grad_step += 1
        return loss

    # 注意欧氏距离最近邻被塞到actions后面了。
    def _update(self, batch: TransitionMiniBatch, replay_batches: Optional[Dict[int, List[Tensor]]]) -> Dict[int, float]:
        assert self._impl is not None, IMPL_NOT_INITIALIZED_ERROR
        metrics = {}

        if self._temp_learning_rate > 0:
            temp_loss, temp = self._impl.update_temp(batch)
            metrics.update({"temp_loss": temp_loss, "temp": temp})

        if self._alpha_learning_rate > 0:
            alpha_loss, alpha = self._impl.update_alpha(batch)
            metrics.update({"alpha_loss": alpha_loss, "alpha": alpha})

        critic_loss, replay_critic_loss, _ = self._impl.update_critic(batch, replay_batches)
        metrics.update({"critic_loss": critic_loss})
        metrics.update({"replay_critic_loss": replay_critic_loss})

        actor_loss, replay_actor_loss, _ = self._impl.update_actor(batch, replay_batches)
        metrics.update({"actor_loss": actor_loss})
        metrics.update({"replay_actor_loss": replay_actor_loss})

        self._impl.update_critic_target()
        self._impl.update_actor_target()

        return metrics

    def _update_phi(self, batch: TransitionMiniBatch, replay_batches: Optional[Dict[int, List[Tensor]]]):
        assert self._impl is not None, IMPL_NOT_INITIALIZED_ERROR
        metrics = {}

        # if self._train_phi:
        phi_loss, phi_diff_phi, phi_diff_r, phi_diff_kl, phi_diff_psi = self._impl.update_phi(batch)
        metrics.update({"phi_loss": phi_loss})
        psi_loss, psi_diff_loss, psi_u_loss = self._impl.update_psi(batch, pretrain=False)
        metrics.update({"psi_loss": psi_loss})
        self._impl.update_critic_target()
        self._impl.update_actor_target()

        return metrics

    def fit(
        self,
        task_id: int,
        dataset: Optional[Union[List[Episode], MDPDataset]] = None,
        replay_datasets: Optional[Union[Dict[int, TensorDataset], Dict[int, List[Transition]]]] = None,
        env: gym.envs = None,
        original = None,
        seed: int = None,
        n_epochs: Optional[int] = None,
        n_begin_epochs: Optional[int] = None,
        n_steps: Optional[int] = None,
        n_steps_per_epoch: int = 10000,
        save_metrics: bool = True,
        experiment_name: Optional[str] = None,
        with_timestamp: bool = True,
        logdir: str = "d3rlpy_logs",
        verbose: bool = True,
        show_progress: bool = True,
        tensorboard_dir: Optional[str] = None,
        eval_episodes: Optional[Dict[int, List[Episode]]] = None,
        save_interval: int = 1,
        discount: float = 0.99,
        start_timesteps : int = int(25e3),
        expl_noise: float = 1,
        eval_freq: int = int(5e3),
	scorers: Optional[
            Dict[str, Callable[[Any, List[Episode]], float]]
        ] = None,
        shuffle: bool = True,
        callback: Optional[Callable[[LearnableBase, int, int], None]] = None,
        real_action_size: int = 0,
        real_observation_size: int = 0,
        test: bool = False,
        # train_dynamics = False,
    ) -> List[Tuple[int, Dict[int, float]]]:
        """Trains with the given dataset.
        .. code-block:: python
            algo.fit(episodes, n_steps=1000000)
        Args:
            dataset: list of episodes to train.
            n_epochs: the number of epochs to train.
            n_steps: the number of steps to train.
            n_steps_per_epoch: the number of steps per epoch. This value will
                be ignored when ``n_steps`` is ``None``.
            save_metrics: flag to record metrics in files. If False,
                the log directory is not created and the model parameters are
                not saved during training.
            experiment_name: experiment name for logging. If not passed,
                the directory name will be `{class name}_{timestamp}`.
            with_timestamp: flag to add timestamp string to the last of
                directory name.
            logdir: root directory name to save logs.
            verbose: flag to show logged information on stdout.
            show_progress: flag to show progress bar for iterations.
            tensorboard_dir: directory to save logged information in
                tensorboard (additional to the csv data).  if ``None``, the
                directory will not be created.
            eval_episodes: list of episodes to test.
            save_interval: interval to save parameters.
            scorers: list of scorer functions used with `eval_episodes`.
            shuffle: flag to shuffle transitions on each epoch.
            callback: callable function that takes ``(algo, epoch, total_step)``
                , which is called every step.
        Returns:
            list of result tuples (epoch, metrics) per epoch.
        """
        results = list(
            self.fitter(
                task_id,
                dataset,
                replay_datasets,
                env,
                original,
                seed,
                n_epochs,
                n_begin_epochs,
                n_steps,
                n_steps_per_epoch,
                save_metrics,
                experiment_name,
                with_timestamp,
                logdir,
                verbose,
                show_progress,
                tensorboard_dir,
                eval_episodes,
                save_interval,
                discount,
                start_timesteps,
                expl_noise,
                eval_freq,
                scorers,
                shuffle,
                callback,
                real_action_size,
                real_observation_size,
                test,
                # train_dynamics,
            )
        )
        return results

    def fitter(
        self,
        task_id: int,
        dataset: Optional[Union[List[Episode], MDPDataset]] = None,
        replay_datasets: Optional[Union[Dict[int, TensorDataset], Dict[int, List[Transition]]]] = None,
        env: gym.envs = None,
        original = None,
        seed: int = None,
        n_epochs: Optional[int] = None,
        n_begin_epochs: Optional[int] = None,
        n_steps: Optional[int] = None,
        n_steps_per_epoch: int = 10000,
        save_metrics: bool = True,
        experiment_name: Optional[str] = None,
        with_timestamp: bool = True,
        logdir: str = "d3rlpy_logs",
        verbose: bool = True,
        show_progress: bool = True,
        tensorboard_dir: Optional[str] = None,
        eval_episodes: Optional[Dict[int, List[Episode]]] = None,
        save_interval: int = 1,
        discount: float = 0.99,
        start_timesteps : int = int(25e3),
        expl_noise: float = 0.1,
        eval_freq: int = int(5e3),
	scorers: Optional[
            Dict[str, Callable[[Any, List[Episode]], float]]
        ] = None,
        shuffle: bool = True,
        callback: Optional[Callable[["LearnableBase", int, int], None]] = None,
        real_action_size: int = 0,
        real_observation_size: int = 0,
        test: bool = False,
        # train_dynamics: bool = False,
    ) -> Generator[Tuple[int, Dict[int, float]], None, None]:
        """Iterate over epochs steps to train with the given dataset. At each
             iteration algo methods and properties can be changed or queried.
        .. code-block:: python
            for epoch, metrics in algo.fitter(episodes):
                my_plot(metrics)
                algo.save_model(my_path)
        Args:
            dataset: list of episodes to train.
            n_epochs: the number of epochs to train.
            n_steps: the number of steps to train.
            n_steps_per_epoch: the number of steps per epoch. This value will
                be ignored when ``n_steps`` is ``None``.
            save_metrics: flag to record metrics in files. If False,
                the log directory is not created and the model parameters are
                not saved during training.
            experiment_name: experiment name for logging. If not passed,
                the directory name will be `{class name}_{timestamp}`.
            with_timestamp: flag to add timestamp string to the last of
                directory name.
            logdir: root directory name to save logs.
            verbose: flag to show logged information on stdout.
            show_progress: flag to show progress bar for iterations.
            tensorboard_dir: directory to save logged information in
                tensorboard (additional to the csv data).  if ``None``, the
                directory will not be created.
            eval_episodes: list of episodes to test.
            save_interval: interval to save parameters.
            scorers: list of scorer functions used with `eval_episodes`.
            shuffle: flag to shuffle transitions on each epoch.
            callback: callable function that takes ``(algo, epoch, total_step)``
                , which is called every step.
        Returns:
            iterator yielding current epoch and metrics dict.
        """
        if self._impl is None:
            LOG.debug("Building models...")
            action_size = real_action_size
            observation_shape = [real_observation_size]
            self._create_impl(
                self._process_observation_shape(observation_shape), action_size, task_id
            )
            LOG.debug("Models have been built.")
        else:
            self._impl.change_task(task_id)
            LOG.warning("Skip building models since they're already built.")

        # if self._generate_type == 'model_base':
        #     if self._dynamics is not None:
        #         if self._dynamics._impl is None:
        #             action_size = real_action_size
        #             observation_shape = [real_observation_size]
        #             self._dynamics.create_impl(
        #                 observation_shape, action_size
        #             )
        #             LOG.debug("Dynamics have been built.")
        #         else:
        #             LOG.warning("Skip building dynamics since they're already built.")

        # setup logger
        logger = self._prepare_logger(
            save_metrics,
            experiment_name,
            with_timestamp,
            logdir,
            verbose,
            tensorboard_dir,
        )

        # add reference to active logger to algo class during fit
        self._active_logger = logger
        # save hyperparameters
        self.save_params(logger)

        # refresh evaluation metrics
        self._eval_results = defaultdict(list)

        # refresh loss history
        self._loss_history = defaultdict(list)
        if replay_datasets is not None:
            self._replay_loss_histories = dict()
            for replay_num in self._loss_history:
                self._replay_loss_histories[replay_num] = defaultdict(list)

        if replay_datasets is not None:
            replay_dataloaders: Optional[Dict[int, DataLoader]]
            replay_iterators: Optional[Dict[int, Iterator]]
            replay_dataloaders = dict()
            replay_iterators = dict()
            for replay_num, replay_dataset in replay_datasets.items():
                if isinstance(replay_dataset, TensorDataset):
                    dataloader = DataLoader(replay_dataset, batch_size=self._batch_size, shuffle=True)
                    replay_dataloaders[replay_num] = dataloader
                    replay_iterators[replay_num] = iter(replay_dataloaders[replay_num])
                else:
                    if n_epochs is None and n_steps is not None:
                        assert n_steps >= n_steps_per_epoch
                        n_epochs = n_steps // n_steps_per_epoch
                        iterator = RandomIterator(
                            replay_dataset,
                            n_steps_per_epoch,
                            batch_size=self._batch_size,
                            n_steps=self._n_steps,
                            gamma=self._gamma,
                            n_frames=self._n_frames,
                            real_ratio=self._real_ratio,
                            generated_maxlen=self._generated_maxlen,
                        )
                        LOG.debug("RandomIterator is selected.")
                    elif n_epochs is not None and n_steps is None:
                        iterator = RoundIterator(
                            replay_dataset,
                            batch_size=self._batch_size,
                            n_steps=self._n_steps,
                            gamma=self._gamma,
                            n_frames=self._n_frames,
                            real_ratio=self._real_ratio,
                            generated_maxlen=self._generated_maxlen,
                            shuffle=shuffle,
                        )
                        LOG.debug("RoundIterator is selected.")
                    else:
                        raise ValueError("Either of n_epochs or n_steps must be given.")
                    replay_iterators[replay_num] = iterator
        else:
            replay_dataloaders = None
            replay_iterators = None

        iterator: TransitionIterator
        if env is None:

            assert dataset is not None
            transitions = []
            if isinstance(dataset, MDPDataset):
                for episode in cast(MDPDataset, dataset).episodes:
                    transitions += episode.transitions
            elif not dataset:
                raise ValueError("empty dataset is not supported.")
            elif isinstance(dataset[0], Episode):
                for episode in cast(List[Episode], dataset):
                    transitions += episode.transitions
            elif isinstance(dataset[0], Transition):
                transitions = list(cast(List[Transition], dataset))
            else:
                raise ValueError(f"invalid dataset type: {type(dataset)}")

            # if self._generate_type == 'model_base':
            #     assert self._dynamics is not None
            #     assert origin_transitions is not None
            #     if train_dynamics:
            #         self._dynamics.fit(
            #             origin_transitions,
            #             n_epochs=1,
            #             scorers={
            #                'observation_error': dynamics_observation_prediction_error_scorer,
            #                'reward_error': dynamics_reward_prediction_error_scorer,
            #                'variance': dynamics_prediction_variance_scorer,
            #             },
            #             pretrain=True
            #         )

            if n_epochs is None and n_steps is not None:
                assert n_steps >= n_steps_per_epoch
                n_epochs = n_steps // n_steps_per_epoch
                iterator = RandomIterator(
                    transitions,
                    n_steps_per_epoch,
                    batch_size=self._batch_size,
                    n_steps=self._n_steps,
                    gamma=self._gamma,
                    n_frames=self._n_frames,
                    real_ratio=self._real_ratio,
                    generated_maxlen=self._generated_maxlen,
                )
            elif n_epochs is not None and n_steps is None:
                iterator = RoundIterator(
                    transitions,
                    batch_size=self._batch_size,
                    n_steps=self._n_steps,
                    gamma=self._gamma,
                    n_frames=self._n_frames,
                    real_ratio=self._real_ratio,
                    generated_maxlen=self._generated_maxlen,
                    shuffle=shuffle,
                )
            else:
                raise ValueError("Either of n_epochs or n_steps must be given.")

            if task_id != 0:
<<<<<<< HEAD

=======
>>>>>>> 7028e38a
                if n_begin_epochs is not None:
                    iterator = RoundIterator(
                        transitions,
                        batch_size=self._batch_size,
                        n_steps=self._n_steps,
                        gamma=self._gamma,
                        n_frames=self._n_frames,
                        real_ratio=self._real_ratio,
                        generated_maxlen=self._generated_maxlen,
                        shuffle=shuffle,
                    )

                total_step = 0
                # if self._generate_type == 'model_base':
                #     assert self._dynamics is not None
                #     self._dynamics._network = self
                if n_begin_epochs is not None:
                    for epoch in range(1, n_begin_epochs + 1):

                        # dict to add incremental mean losses to epoch
                        epoch_loss = defaultdict(list)

                        range_gen = tqdm(
                            range(len(iterator)),
                            disable=not show_progress,
                            desc=f"Epoch {epoch}/{n_epochs}",
                        )

                        iterator.reset()

                        for itr in range_gen:

                            with logger.measure_time("step"):
                                # pick transitions
                                with logger.measure_time("sample_batch"):
                                    batch = next(iterator)

                                # update parameters
                                with logger.measure_time("algorithm_update"):
                                    loss = self.begin_update(batch)
                                    # self._impl.increase_siamese_alpha(epoch - n_epochs, itr / len(iterator))

                                # record metrics
                                for name, val in loss.items():
                                    logger.add_metric(name, val)
                                    epoch_loss[name].append(val)

                                # update progress postfix with losses
                                if itr % 10 == 0:
                                    mean_loss = {
                                        k: np.mean(v) for k, v in epoch_loss.items()
                                    }
                                    range_gen.set_postfix(mean_loss)

                            total_step += 1

                            # call callback if given
                            if callback:
                                callback(self, epoch, total_step)

                        # save loss to loss history dict
                        self._loss_history["epoch"].append(epoch)
                        self._loss_history["step"].append(total_step)
                        for name, vals in epoch_loss.items():
                            if vals:
                                self._loss_history[name].append(np.mean(vals))

                        if scorers and eval_episodes:
                            self._evaluate(eval_episodes, scorers, logger)

                        # save metrics
                        metrics = logger.commit(epoch, total_step)

                        # save model parameters
                        if epoch % save_interval == 0:
                            logger.save_model(total_step, self)

                        yield epoch, metrics

            total_step = 0
            for epoch in range(1, n_epochs + 1):

                # if self._generate_type == 'model_base':
                    # assert self._dynamics is not None
                    # if self._n_train_dynamics % epoch == 0:
                    #     self._dynamics.fit(
                    #         origin_transitions,
                    #         n_epochs=1,
                    #         scorers={
                    #            'observation_error': dynamics_observation_prediction_error_scorer,
                    #            'reward_error': dynamics_reward_prediction_error_scorer,
                    #            'variance': dynamics_prediction_variance_scorer,
                    #         },
                    #         pretrain=False
                    #     )

                # dict to add incremental mean losses to epoch
                epoch_loss = defaultdict(list)

                range_gen = tqdm(
                    range(len(iterator)),
                    disable=not show_progress,
                    desc=f"Epoch {epoch}/{n_epochs}",
                )

                iterator.reset()
                if replay_dataloaders is not None:
                    replay_iterators = dict()
                    for replay_num, replay_dataloader in replay_dataloaders.items():
                        replay_iterators[replay_num] = iter(replay_dataloader)
                else:
                    replay_iterators = None

                for itr in range_gen:

                    # generate new transitions with dynamics models
                    if self._generate_type == 'model_base':
                        new_transitions = self.generate_replay_data(
                            dataset,
                            original,
                            in_task=True,
                            real_action_size=real_action_size,
                            real_observation_size=real_observation_size,
                        )
                        if isinstance(new_transitions, Tuple):
                            new_transitions = new_transitions[0]
                    elif self._generate_type == 'siamese':
                        new_transitions = self.generate_replay_data_phi(
                            dataset,
                            original,
                            in_task=True,
                            real_action_size=real_action_size,
                            real_observation_size=real_observation_size,
                        )
                        if isinstance(new_transitions, Tuple):
                            new_transitions = new_transitions[0]
                    else:
                        new_transitions = None
                        # new_transitions = self.generate_new_data(
                        #     iterator.transitions,
                        #     real_observation_size=real_observation_size,
                        # )

                    if new_transitions:
                        iterator.add_generated_transitions(new_transitions)
                        LOG.debug(
                            f"{len(new_transitions)} transitions are generated.",
                            real_transitions=len(iterator.transitions),
                            fake_transitions=len(iterator.generated_transitions),
                        )

                    # if new_transitions:
                    #     print(f'real_transitions: {len(iterator.transitions)}')
                    #     print(f'fake_transitions: {len(iterator.generated_transitions)}')
                    #     for new_transition in new_transitions:
                    #         mu, logstd = self._impl._policy.sample_with_log_prob(torch.from_numpy(new_transition.observation).to(self._impl.device))
                    #         print(f'mu: {mu}')
                    #         print(f'logstd: {logstd}')

                    with logger.measure_time("step"):
                        # pick transitions
                        with logger.measure_time("sample_batch"):
                            batch = next(iterator)
                            if replay_iterators is not None:
                                assert replay_dataloaders is not None
                                replay_batches = dict()
                                for replay_iterator_num in replay_iterators.keys():
                                    try:
                                        replay_batches[replay_iterator_num] = next(replay_iterators[replay_iterator_num])
                                    except StopIteration:
                                        replay_iterators[replay_iterator_num] = iter(replay_dataloaders[replay_iterator_num])
                                        replay_batches[replay_iterator_num] = next(replay_iterators[replay_iterator_num])
                            else:
                                replay_batches = None

                        # update parameters
                        with logger.measure_time("algorithm_update"):
                            loss = self.update(batch, replay_batches)
                            # self._impl.increase_siamese_alpha(epoch - n_epochs, itr / len(iterator))

                        # record metrics
                        for name, val in loss.items():
                            logger.add_metric(name, val)
                            epoch_loss[name].append(val)

                        # update progress postfix with losses
                        if itr % 10 == 0:
                            mean_loss = {
                                k: np.mean(v) for k, v in epoch_loss.items()
                            }
                            range_gen.set_postfix(mean_loss)

                    total_step += 1

                    # call callback if given
                    if callback:
                        callback(self, epoch, total_step)

                # save loss to loss history dict
                self._loss_history["epoch"].append(epoch)
                self._loss_history["step"].append(total_step)
                for name, vals in epoch_loss.items():
                    if vals:
                        self._loss_history[name].append(np.mean(vals))

                if scorers and eval_episodes:
                    self._evaluate(eval_episodes, scorers, logger)

                # save metrics
                metrics = logger.commit(epoch, total_step)

                # save model parameters
                if epoch % save_interval == 0:
                    logger.save_model(total_step, self)

                yield epoch, metrics

            # drop reference to active logger since out of fit there is no active
            # logger
            self._active_logger = None

            # for EWC
            if self._replay_type == 'agem':
                self._impl.agem_post_train_process(iterator)
            elif self._replay_type == 'gem':
                self._impl.gem_post_train_process()

        else:
            replay_buffer = ReplayBuffer(real_observation_size, real_action_size)
            # Evaluate untrained policy
            evaluations = [eval_policy(self._impl._policy, env, seed)]

            state, done = env.reset(), False
            episode_reward = 0
            episode_timesteps = 0
            episode_num = 0
            if n_steps is None and n_epochs is not None:
                n_steps = n_epochs * n_steps_per_epoch
            else:
                assert n_steps is not None

            state_dim = env.observation_space.shape[0]
            action_dim = env.action_space.shape[0]
            max_action = float(env.action_space.high[0])

            kwargs = {
                    "state_dim": state_dim,
                    "action_dim": action_dim,
                    "max_action": max_action,
                    "discount": discount,
                    "tau": self._tau,
            }

            for t in range(n_steps):

                episode_timesteps += 1

                # Select action randomly or according to policy
                if t < start_timesteps:
                    action = env.action_space.sample()
                else:
                    action = (
                            self._impl._policy(np.array(state))
                            + np.random.normal(0, max_action * expl_noise, size=action_dim)
                    ).clip(-max_action, max_action)

                # Perform action
                next_state, reward, done, _ = env.step(action)
                done_bool = float(done) if episode_timesteps < env._max_episode_steps else 0

                # Store data in replay buffer
                replay_buffer.add(state, action, next_state, reward, done_bool)

                state = next_state
                episode_reward += reward

                batch = replay_buffer.sample()
                # Train agent after collecting sufficient data
                if t >= start_timesteps:
                    # update parameters
                    with logger.measure_time("sample_batch"):
                        if replay_iterators is not None:
                            assert replay_dataloaders is not None
                            replay_batches = dict()
                            for replay_iterator_num in replay_iterators.keys():
                                try:
                                    replay_batches[replay_iterator_num] = next(replay_iterators[replay_iterator_num])
                                except StopIteration:
                                    replay_iterators[replay_iterator_num] = iter(replay_dataloaders[replay_iterator_num])
                                    replay_batches[replay_iterator_num] = next(replay_iterators[replay_iterator_num])
                        else:
                            replay_batches = None
                    with logger.measure_time("algorithm_update"):
                        loss = self.update(batch, replay_batches)

                if done:
                    # +1 to account for 0 indexing. +0 on ep_timesteps since it will increment +1 even if done=True
                    print(f"Total T: {t+1} Episode Num: {episode_num+1} Episode T: {episode_timesteps} Reward: {episode_reward:.3f}")
                    # Reset environment
                    state, done = env.reset(), False
                    episode_reward = 0
                    episode_timesteps = 0
                    episode_num += 1

                # Evaluate episode
                if (t + 1) % eval_freq == 0:
                    evaluations.append(eval_policy(self._impl._policy, env, seed))
                    # save metrics
                    metrics = logger.commit(t, n_steps)

                    # save model parameters
                    if t % save_interval == 0:
                        logger.save_model(t, self)
                    if scorers and eval_episodes:
                        self._evaluate(eval_episodes, scorers, logger)



        # # TODO: 这些还没写，别用！
        # # initialize scaler
        # if self._scaler:
        #     assert not self._scaler
        #     LOG.debug("Fitting scaler...", scaler=self._scaler.get_type())
        #     self._scaler.fit(episodes)
        #     if replay_episodess is not None:
        #         for replay_episodes in replay_episodess:
        #             self._scaler.fit(replay_episodes)

        # # initialize action scaler
        # if self._action_scaler:
        #     assert not self._action_scaler
        #     LOG.debug(
        #         "Fitting action scaler...",
        #         action_scaler=self._action_scaler.get_type(),
        #     )
        #     self._action_scaler.fit(episodes)
        #     if replay_episodess is not None:
        #         for replay_episodes in replay_episodess:
        #             self._action_scaler.fit(replay_episodes)

        # # initialize reward scaler
        # if self._reward_scaler:
        #     assert not self._reward_scaler
        #     LOG.debug(
        #         "Fitting reward scaler...",
        #         reward_scaler=self._reward_scaler.get_type(),
        #     )
        #     self._reward_scaler.fit(episodes)
        #     if replay_episodess is not None:
        #         for replay_episodes in replay_episodess:
        #             self._reward_scaler.fit(replay_episodes)

        # instantiate implementation

        # training loop

    def test(
        self,
        save_metrics: bool = True,
        experiment_name: Optional[str] = None,
        with_timestamp: bool = True,
        logdir: str = "d3rlpy_logs",
        verbose: bool = True,
        tensorboard_dir: Optional[str] = None,
        eval_episodess: Optional[Dict[int, List[Episode]]] = None,
        save_interval: int = 1,
	scorers: Optional[
            Dict[str, Callable[[Any, List[Episode]], float]]
        ] = None,
    ):
        self.tester(
            save_metrics,
            experiment_name,
            with_timestamp,
            logdir,
            verbose,
            tensorboard_dir,
            eval_episodess,
            save_interval,
            scorers,
        )

    def tester(
        self,
        save_metrics: bool = True,
        experiment_name: Optional[str] = None,
        with_timestamp: bool = True,
        logdir: str = "d3rlpy_logs",
        verbose: bool = True,
        tensorboard_dir: Optional[str] = None,
        eval_episodess: Optional[Dict[int, List[Episode]]] = None,
        save_interval: int = 1,
	scorers: Optional[
            Dict[str, Callable[[Any, List[Episode]], float]]
        ] = None,
    ):
        epoch = 10000
        total_step = 10000
        logger = self._prepare_logger(
            save_metrics,
            experiment_name,
            with_timestamp,
            logdir,
            verbose,
            tensorboard_dir,
        )
        if scorers and eval_episodess:
            for scorer, eval_episode in zip(scorers, eval_episodess):
                self._evaluate(eval_episode, scorer, logger)

        # save metrics
        metrics = logger.commit(epoch, total_step)

    def generate_new_data(
        self, transitions: List[Transition], real_observation_size
    ) -> Optional[List[Transition]]:
        assert self._impl, IMPL_NOT_INITIALIZED_ERROR
        assert self._dynamics, DYNAMICS_NOT_GIVEN_ERROR

        if not self._is_generating_new_data():
            return None

        init_transitions = self._sample_initial_transitions(transitions)

        rets: List[Transition] = []

        # rollout
        batch = TransitionMiniBatch(init_transitions)
        observations = batch.observations
        actions = self._sample_rollout_action(observations)
        rewards = batch.rewards
        prev_transitions: List[Transition] = []

        for _ in range(self._get_rollout_horizon()):

            # predict next state
            pred = self._dynamics.predict(observations[:, :real_observation_size], actions, True)
            pred = cast(Tuple[np.ndarray, np.ndarray, np.ndarray], pred)
            next_observations, next_rewards, variances = pred

            # regularize by uncertainty
            next_observations, next_rewards = self._mutate_transition(
                next_observations, next_rewards, variances
            )

            # sample policy action
            next_actions = self._sample_rollout_action(next_observations)

            # append new transitions
            new_transitions = []
            for i in range(len(init_transitions)):
                transition = Transition(
                    observation_shape=self._impl.observation_shape,
                    action_size=self._impl.action_size,
                    observation=observations[i],
                    action=actions[i],
                    reward=float(rewards[i][0]),
                    next_observation=next_observations[i],
                    terminal=0.0,
                )

                if prev_transitions:
                    prev_transitions[i].next_transition = transition
                    transition.prev_transition = prev_transitions[i]

                new_transitions.append(transition)

            prev_transitions = new_transitions
            rets += new_transitions
            observations = next_observations.copy()
            actions = next_actions.copy()
            rewards = next_rewards.copy()

        return rets

    def generate_new_data_trajectory(self, dataset, original_index, in_task=False, max_export_time = 100, max_reward=None, real_action_size=1, real_observation_size=1):
        assert self._impl is not None
        if not self._is_generating_new_data():
            return None
        # 关键算法
        start_indexes = np.array([original_index])
        prev_transition = None
        replay_indexes = None
        new_transitions = []

        transitions = [transition for episode in dataset.episodes for transition in episode]
        transition_observations = np.stack([transition.observation for transition in transitions])
        transition_observations = torch.from_numpy(transition_observations).to(self._impl.device)

        export_time = 0
        while start_indexes.shape[0] and export_time < max_export_time:
            start_observations = torch.from_numpy(dataset._observations[start_indexes]).to(self._impl.device)
            start_actions = self._impl._policy(start_observations)
            start_rewards = dataset._rewards[start_indexes]

            mus, logstds = [], []
            for model in self._dynamics._impl._dynamics._models:
                mu, logstd = model.compute_stats(start_observations[:, :real_observation_size], start_actions)
                mus.append(mu)
                logstds.append(logstd)
            mus = torch.stack(mus, dim=1)
            logstds = torch.stack(logstds, dim=1)
            mus = mus[torch.arange(start_observations.shape[0]), torch.randint(len(self._dynamics._impl._dynamics._models), size=(start_observations.shape[0],))]
            logstds = logstds[torch.arange(start_observations.shape[0]), torch.randint(len(self._dynamics._impl._dynamics._models), size=(start_observations.shape[0],))]
            dist = Normal(mus, torch.exp(logstds))
            pred = dist.rsample()
            pred_observations = pred[:, :-1]
            next_x = start_observations + pred_observations
            next_action = self._impl._policy(next_x)
            next_reward = pred[:, -1].view(-1, 1)

            for i in range(start_observations.shape[0]):
                transition = Transition(
                    observation_shape = self._impl.observation_shape,
                    action_size = self._impl.action_size,
                    observation = start_observations[i].cpu().numpy(),
                    action = start_actions[i].cpu().detach().numpy(),
                    reward = start_rewards[i],
                    next_observation = next_x[i].cpu().detach().numpy(),
                    terminal = 0,
                )
                new_transitions.append(transition)

            if start_indexes.shape[0] > 0:
                line_indexes = dataset._actions[start_indexes[0], real_action_size:].astype(np.int64)
                near_indexes, _, _ = similar_mb(mus[0], logstds[0], transition_observations[line_indexes, :real_observation_size], np.expand_dims(dataset._rewards, axis=1), self._dynamics._impl._dynamics, topk=self._phi_topk, input_indexes=line_indexes)
            else:
                near_indexes, _, _ = similar_mb(mus[0], logstds[0], transition_observations[:, :real_observation_size], np.expand_dims(dataset._rewards, axis=1), self._dynamics._impl._dynamics, topk=self._phi_topk)
            start_indexes = near_indexes
            if replay_indexes is not None:
                start_indexes = np.setdiff1d(start_indexes, replay_indexes, True)
            start_rewards = dataset._rewards[start_indexes]
            if max_reward is not None:
                start_indexes = start_indexes[start_rewards >= max_reward]
            if start_indexes.shape[0] == 0:
                break
            if replay_indexes is not None:
                replay_indexes = np.concatenate([replay_indexes, start_indexes], axis=0)
            else:
                replay_indexes = start_indexes
            export_time += 1

        random.shuffle(new_transitions)
        if self._replay_type != 'bc' or in_task:
            return new_transitions, None
        elif self._replay_type == 'bc' and not in_task:
            replay_observations = torch.cat([torch.from_numpy(transition.observation) for transition in new_transitions], dim=0)
            replay_actions = torch.cat([torch.from_numpy(transition.action) for transition in new_transitions], dim=0)
            replay_rewards = torch.cat([torch.from_numpy(transition.reward) for transition in new_transitions], dim=0)
            replay_next_observations = torch.cat([torch.from_numpy(transition.next_observation) for transition in new_transitions], dim=0)
            replay_next_actions = torch.cat([torch.from_numpy(transition.next_action) for transition in new_transitions], dim=0)
            replay_next_rewards = torch.cat([torch.from_numpy(transition.next_reward) for transition in new_transitions], dim=0)
            replay_terminals = torch.cat([torch.from_numpy(transition.terminals) for transition in new_transitions], dim=0)
            replay_dists = self._impl._policy.dist(replay_observations)
            replay_means, replay_std_logs = replay_dists.mean, replay_dists.stddev
            replay_qs = self._impl.q_func(replay_observations, replay_actions)
            replay_dataset = torch.utils.data.TensorDataset(replay_observations, replay_actions, replay_rewards, replay_next_observations, replay_next_actions, replay_next_rewards, replay_terminals, replay_means, replay_std_logs, replay_qs)
            return replay_dataset

    def generate_replay_data_reduce(self, orl_indexes, orl_transitions, real_action_size):
        assert self._impl is not None
        assert self._impl._q_func is not None
        assert self._impl._policy is not None
        choosed_samples = []
        for indexes, transitions in zip(orl_indexes, orl_transitions):
            diffs = []
            transition_batch = TransitionMiniBatch(transitions.tolist())
            transition_q = self._impl._q_func(torch.from_numpy(transition_batch.observations).to(self._impl.device), torch.from_numpy(transition_batch.actions[:, :real_action_size]).to(self._impl.device))
            transition_dist = self._impl._policy.dist(torch.from_numpy(transition_batch.observations).to(self._impl.device))
            for i in range(len(transitions)):
                reduce_transitions = []
                for j in range(len(transitions)):
                    if j != i:
                        reduce_transitions.append(transitions[j])
                    else:
                        reduce_transition = Transition(
                            observation_shape=transitions[i].get_observation_shape(),
                            action_size=transitions[i].get_action_size(),
                            observation=transitions[i].observation,
                            action=transitions[i].action,
                            reward=-10000,
                            next_observation=transitions[i].next_observation,
                            terminal=transitions[i].terminal,
                            next_transition = transitions[i].next_transition,
                            prev_transition = transitions[i].prev_transition,
                        )
                        reduce_transitions.append(transitions[i])
                        reduce_transitions.append(reduce_transition)
                reduce_batch = TransitionMiniBatch(reduce_transitions)
                impl_copy = self._impl.copy_weight()
                self._update(reduce_batch, None)
                reduce_q = self._impl._q_func(torch.from_numpy(transition_batch.observations).to(self._impl.device), torch.from_numpy(transition_batch.actions[:, :real_action_size]).to(self._impl.device))
                reduce_dist = self._impl._policy.dist(torch.from_numpy(transition_batch.observations).to(self._impl.device))
                self._impl.reload_weight(impl_copy)
                diff = torch.mean(torch.abs(transition_q - reduce_q) + torch.distributions.kl.kl_divergence(transition_dist, reduce_dist))
                diffs.append(diff)
            diffs = torch.stack(diffs, dim=0)
            if diffs.shape[0] > self._retrain_topk:
                _, choosed_sample_index = torch.topk(diffs, k=self._retrain_topk)
            else:
                _, choosed_sample_index = torch.topk(diffs, k=diffs.shape[0])
            choosed_sample_index = choosed_sample_index.cpu().detach().numpy()
            choosed_samples.append(indexes[choosed_sample_index])
        return choosed_samples

    def generate_replay_data_phi(self, dataset, original_indexes, max_save_num=1000, max_export_time=1000, max_reward=None, real_action_size=1, real_observation_size=1, low_log_prob=0.8, in_task=False):
        assert self._impl is not None
        assert self._impl._policy is not None
        assert self._impl._q_func is not None
        if in_task:
            if not self._is_generating_new_data():
                return None

        if isinstance(dataset, MDPDataset):
            episodes = dataset.episodes
        else:
            episodes = dataset
        # 关键算法

        orl_indexes = []
        for original_index in original_indexes:
            start_indexes = np.array([original_index])

            transitions = np.array([transition for episode in dataset.episodes for transition in episode])
            transition_observations = np.stack([transition.observation for transition in transitions])
            transition_observations = torch.from_numpy(transition_observations).to(self._impl.device)
            transition_actions = np.stack([transition.action for transition in transitions])
            transition_actions = torch.from_numpy(transition_actions).to(self._impl.device)
            transition_rewards = np.stack([transition.reward for transition in transitions])
            transition_rewards = torch.from_numpy(transition_rewards).to(self._impl.device)

            export_time = 0
            replay_indexes = []
            while start_indexes.shape[0] != 0 and export_time < max_export_time and len(replay_indexes) < max_save_num:
                start_observations = torch.from_numpy(dataset._observations[start_indexes]).to(self._impl.device)
                start_actions = self._impl._policy(start_observations)
                start_rewards = dataset._rewards[start_indexes]

                indexes_euclid = np.array(dataset._actions[start_indexes, real_action_size:], dtype=np.int64)
                near_observations = dataset._observations[indexes_euclid]
                near_actions = dataset._actions[indexes_euclid][:, :, :real_action_size]
                # this_observations = start_observations.unsqueeze(dim=1).expand(-1, indexes_euclid.shape[1], -1)
                line_indexes = dataset._actions[start_indexes[0], real_action_size:].astype(np.int64)

                near_indexes_list = []
                if start_indexes.shape[0] > 0:
                    near_indexes, _, _ = similar_phi(start_observations, start_actions[:, :real_action_size], near_observations, near_actions, self._impl._phi, indexes_euclid, topk=self._phi_topk)
                    for i in range(near_indexes.shape[0]):
                        near_indexes_list.append(near_indexes[i])
                near_indexes_list.reverse()
                # 附近的所有点都会留下来作为orl的数据集。
                for start_indexes in near_indexes_list:
                    orl_indexes.append(start_indexes.astype(np.int64))
                # 第一个非空的将作为接下来衍生的起点被保留，同时也用作replay的数据集。
                for start_indexes in near_indexes_list:
                    new_start_indexes = np.setdiff1d(start_indexes, replay_indexes, True)
                    if new_start_indexes.shape[0] != 0:
                        start_indexes = new_start_indexes
                    else:
                        continue
                if start_indexes is None:
                    break

                start_rewards = transition_rewards[start_indexes]
                if max_reward is not None:
                    start_indexes = start_indexes[start_rewards >= max_reward]
                replay_indexes = np.concatenate([replay_indexes, start_indexes], axis=0)
                export_time += 1

            orl_transitions = [transitions[orl_index] for orl_index in orl_indexes]

            # 用log_prob缩小范围。
            orl_indexes_ = []
            for log_prob_indexes, log_prob_transitions in zip(orl_indexes, orl_transitions):
                transition_batch = TransitionMiniBatch(log_prob_transitions.tolist())
                transition_dist = self._impl._policy.dist(torch.from_numpy(transition_batch.observations).to(self._impl.device))
                transition_log_prob = torch.mean(transition_dist.log_prob(torch.from_numpy(transition_batch.actions[:, :real_action_size]).to(self._impl.device)), dim=1)
                if self._reduce_replay == 'retrain' and not in_task:
                    if transition_log_prob.shape[0] > self._log_prob_topk:
                        _, choosed_sample_index = torch.topk(transition_log_prob, k=self._log_prob_topk)
                        choosed_sample_index = log_prob_indexes[choosed_sample_index.cpu().detach().numpy()]
                    else:
                        _, choosed_sample_index = torch.topk(transition_log_prob, k=transition_log_prob.shape[0])
                        choosed_sample_index = log_prob_indexes[choosed_sample_index.cpu().detach().numpy()]
                else:
                    if transition_log_prob.shape[0] > self._retrain_topk:
                        _, choosed_sample_index = torch.topk(transition_log_prob, k=self._retrain_topk)
                        choosed_sample_index = log_prob_indexes[choosed_sample_index.cpu().detach().numpy()]
                    else:
                        _, choosed_sample_index = torch.topk(transition_log_prob, k=transition_log_prob.shape[0])
                        choosed_sample_index = log_prob_indexes[choosed_sample_index.cpu().detach().numpy()]
                orl_indexes_.append(choosed_sample_index)
            orl_indexes = orl_indexes_
            orl_transitions = [transitions[orl_index] for orl_index in orl_indexes]

            if self._reduce_replay == 'retrain' and not in_task:
                orl_indexes = self.generate_replay_data_reduce(orl_indexes, orl_transitions, real_action_size)

        orl_indexes = np.concatenate(orl_indexes, axis=0)
        orl_indexes = np.unique(orl_indexes)
        orl_transitions = [transitions[orl_index] for orl_index in orl_indexes]
        if not in_task:
            assert self._impl is not None
            assert self._impl._policy is not None
            if self._change_reward == 'change':
                assert self._impl._q_func is not None
                orl_transitions_ = []
                orl_observations = torch.from_numpy(np.stack([orl_transition.observation for orl_transition in orl_transitions], axis=0)).to(self._impl.device)
                orl_actions = torch.from_numpy(np.stack([orl_transition.action for orl_transition in orl_transitions], axis=0)).to(self._impl.device)
                orl_next_observations = torch.from_numpy(np.stack([orl_transition.next_observation for orl_transition in orl_transitions], axis=0)).to(self._impl.device)
                orl_next_actions = self._impl._policy(orl_next_observations)
                orl_terminals = torch.from_numpy(np.stack([orl_transition.terminal for orl_transition in orl_transitions], axis=0)).to(self._impl.device)
                orl_q = self._impl._q_func(orl_observations, orl_actions[:, :real_action_size]).squeeze()
                orl_diff_q = orl_q - self.gamma * self._impl._q_func(orl_next_observations, orl_next_actions[:, :real_action_size]).squeeze()
                print(f'orl_terminals: {orl_terminals.shape}')
                print(f'orl_diff_q: {orl_diff_q.shape}')
                print(f'orl_q: {orl_q.shape}')
                orl_rewards = torch.where(orl_terminals == 0, orl_diff_q, orl_q)
                for i, transition in enumerate(orl_transitions):
                    orl_transition = Transition(
                        observation_shape=transition.get_observation_shape(),
                        action_size=transition.get_action_size(),
                        observation=transition.observation,
                        action=transition.action,
                        reward=orl_rewards[i].cpu().detach().numpy(),
                        next_observation=transition.next_observation,
                        next_transition = transitions[i].next_transition,
                        prev_transition = transitions[i].prev_transition,
                        terminal=transition.terminal,
                    )
                    orl_transitions_.append(orl_transition)
                orl_transitions = orl_transitions_
        random.shuffle(orl_transitions)
        if len(orl_transitions) > max_save_num:
            orl_transitions = orl_transitions[:max_save_num]
        # new_transitions = self.generate_new_data(transitions=new_transitions, real_observation_size=real_observation_size)
        if in_task:
            return orl_transitions, None

        replay_observations = torch.stack([torch.from_numpy(transition.observation) for transition in orl_transitions], dim=0)
        replay_actions = torch.stack([torch.from_numpy(transition.action) for transition in orl_transitions], dim=0)
        replay_rewards = torch.stack([torch.from_numpy(np.array([transition.reward])) for transition in orl_transitions], dim=0)
        replay_next_observations = torch.stack([torch.from_numpy(transition.next_observation) for transition in orl_transitions], dim=0)
        replay_terminals = torch.stack([torch.from_numpy(np.array([transition.terminal])) for transition in orl_transitions], dim=0)
        if self._replay_type != 'bc' or in_task:
            replay_dataset = torch.utils.data.TensorDataset(replay_observations, replay_actions, replay_rewards, replay_next_observations, replay_terminals)
            return orl_transitions, replay_dataset
        elif self._replay_type == 'bc' and not in_task:
            replay_dists = self._impl._policy.dist(replay_observations)
            replay_means, replay_std_logs = replay_dists.mean, replay_dists.stddev
            replay_qs = self._impl._q_func(replay_observations, replay_actions)
            replay_phis = self._impl._phi(replay_observations, replay_actions)
            replay_psis = self._impl._psi(replay_observations)
            replay_dataset = torch.utils.data.TensorDataset(replay_observations, replay_actions, replay_rewards, replay_next_observations, replay_terminals, replay_means, replay_std_logs, replay_qs, replay_phis, replay_psis)
            return replay_dataset, replay_dataset

    # def generate_replay_data(self, dataset, original_index, in_task=False, max_save_num=1000, max_export_time = 1000, max_reward=None, real_action_size=1, real_observation_size=1, low_log_prob = 0.8):
    #     assert self._impl is not None
    #     assert self._impl._policy is not None
    #     assert self._impl._q_func is not None
    #     assert self._dynamics is not None
    #     assert self._dynamics._impl is not None
    #     assert self._dynamics._impl._dynamics is not None

    #     if in_task:
    #         if not self._is_generating_new_data():
    #             return None
    #     if isinstance(dataset, MDPDataset):
    #         episodes = dataset.episodes
    #     else:
    #         episodes = dataset
    #     # 关键算法

    #     start_indexes = np.array([original_index])
    #     transitions = np.array([transition for episode in dataset.episodes for transition in episode])
    #     transition_observations = np.stack([transition.observation for transition in transitions])
    #     transition_observations = torch.from_numpy(transition_observations).to(self._impl.device)
    #     transition_rewards = np.stack([transition.reward for transition in transitions])
    #     transition_rewards = torch.from_numpy(transition_rewards).to(self._impl.device)

    #     export_time = 0
    #     replay_indexes = []
    #     orl_indexes = []
    #     while start_indexes.shape[0] != 0  and export_time < max_export_time and len(replay_indexes) < max_save_num:
    #         start_observations = torch.from_numpy(dataset._observations[start_indexes]).to(self._impl.device)
    #         start_actions = self._impl._policy(start_observations)

    #         mus, logstds = [], []
    #         for model in self._dynamics._impl._dynamics._models:
    #             mu, logstd = model.compute_stats(start_observations[:, :real_observation_size], start_actions)
    #             mus.append(mu)
    #             logstds.append(logstd)
    #         mus = torch.stack(mus, dim=1)
    #         logstds = torch.stack(logstds, dim=1)
    #         mus = mus[torch.arange(start_observations.shape[0]), torch.randint(len(self._dynamics._impl._dynamics._models), size=(start_observations.shape[0],))]
    #         logstds = logstds[torch.arange(start_observations.shape[0]), torch.randint(len(self._dynamics._impl._dynamics._models), size=(start_observations.shape[0],))]

    #         near_indexes_list = []
    #         if start_indexes.shape[0] > 0:
    #             for i in range(len(start_indexes)):
    #                 line_indexes = dataset._actions[start_indexes[i], real_action_size:].astype(np.int64)
    #                 near_indexes, _, _ = similar_mb(mus[i], logstds[i], transition_observations[line_indexes, :real_observation_size], transition_rewards, self._dynamics._impl._dynamics, topk=self._phi_topk, input_indexes=line_indexes)
    #                 near_indexes_list.append(near_indexes)
    #         else:
    #             near_indexes, _, _ = similar_mb(mus[0], logstds[0], transition_observations[:, :real_observation_size], transition_rewards, self._dynamics._impl._dynamics, topk=self._phi_topk)
    #             near_indexes_list.append(near_indexes)
    #         near_indexes_list.reverse()
    #         # 附近的所有点都会留下来作为orl的数据集。
    #         for start_indexes in near_indexes_list:
    #             orl_indexes = np.union1d(start_indexes, orl_indexes)
    #             orl_indexes.append(start_indexes)
    #         # 第一个非空的将作为接下来衍生的起点被保留，同时也用作replay的数据集。
    #         for start_indexes in near_indexes_list:
    #             new_start_indexes = np.setdiff1d(start_indexes, replay_indexes, True)
    #             if new_start_indexes.shape[0] != 0:
    #                 start_indexes = new_start_indexes
    #             else:
    #                 continue
    #         if start_indexes is None:
    #             break

    #         start_rewards = transition_rewards[start_indexes]
    #         if max_reward is not None:
    #             start_indexes = start_indexes[start_rewards >= max_reward]
    #         if replay_indexes is not None:
    #             replay_indexes = np.concatenate([replay_indexes, start_indexes], axis=0)
    #         else:
    #             replay_indexes = start_indexes
    #         export_time += 1

    #     orl_transitions = [transitions[orl_index] for orl_index in orl_indexes]

    #     # 用log_prob缩小范围。
    #     orl_indexes_ = []
    #     for indexes, transitions in zip(orl_indexes, orl_transitions):
    #         transition_batch = TransitionMiniBatch(transitions.tolist())
    #         transition_dist = self._impl._policy.dist(torch.from_numpy(transition_batch.observations).to(self._impl.device))
    #         transition_log_prob = torch.mean(transition_dist.log_prob(transition_batch.actions[:, :real_action_size].to(self._impl.device)))
    #         if self._reduce_replay == 'retrain' and not in_task:
    #             choosed_sample_index = indexes[torch.topk(transition_log_prob, k=self._log_prob_topk).cpu().detach().numpy()]
    #         else:
    #             choosed_sample_index = indexes[torch.topk(transition_log_prob, k=self._retrain_topk).cpu().detach().numpy()]
    #         orl_indexes_.append(choosed_sample_index)
    #     orl_indexes = orl_indexes_

    #     # 用retrain缩小范围。
    #     if self._reduce_replay == 'retrain' and not in_task:
    #         orl_transitions = self.generate_replay_data_reduce(orl_indexes, orl_transitions, real_action_size)

    #     orl_indexes = np.concatenate(orl_indexes, axis=0)
    #     orl_indexes = np.unique(orl_indexes)
    #     orl_transitions = [transitions[orl_index] for orl_index in orl_indexes]
    #     if not in_task:
    #         assert self._impl is not None
    #         assert self._impl._policy is not None
    #         if self._change_reward == 'change':
    #             assert self._impl._q_func is not None
    #             orl_transitions_ = []
    #             orl_observations = torch.from_numpy(np.stack([orl_transition.observation for orl_transition in orl_transitions], axis=0)).to(self._impl.device)
    #             orl_actions = torch.from_numpy(np.stack([orl_transition.action for orl_transition in orl_transitions], axis=0)).to(self._impl.device)
    #             orl_next_observations = torch.from_numpy(np.stack([orl_transition.next_observation for orl_transition in orl_transitions], axis=0)).to(self._impl.device)
    #             orl_next_actions = self._impl._policy(orl_next_observations)
    #             orl_terminals = torch.from_numpy(np.stack([orl_transition.terminal for orl_transition in orl_transitions], axis=0)).to(self._impl.device)
    #             orl_q = self._impl._q_func(orl_observations, orl_actions[:, :real_action_size])
    #             orl_diff_q = orl_q - self.gamma * self._impl._q_func(orl_next_observations, orl_next_actions[:, :real_action_size])
    #             orl_rewards = torch.where(orl_terminals == 0, orl_diff_q, orl_q)
    #             for i, transition in enumerate(orl_transitions):
    #                 orl_transition = Transition(
    #                     observation_shape=transition.get_observation_shape(),
    #                     action_size=transition.get_action_size(),
    #                     observation=transition.observation,
    #                     action=transition.action,
    #                     reward=orl_rewards[i].cpu().detach().numpy(),
    #                     next_observation=transition.next_observation,
    #                     next_transition = transitions[i].next_transition,
    #                     prev_transition = transitions[i].prev_transition,
    #                     terminal=transition.terminal,
    #                 )
    #                 orl_transitions_.append(orl_transition)
    #             orl_transitions = orl_transitions_
    #     random.shuffle(orl_transitions)
    #     if len(orl_transitions) > max_save_num:
    #         orl_transitions = orl_transitions[:max_save_num]
    #     # new_transitions = self.generate_new_data(transitions=new_transitions, real_observation_size=real_observation_size)
    #     if in_task:
    #         return orl_transitions, None

    #     replay_observations = torch.stack([torch.from_numpy(transition.observation) for transition in orl_transitions], dim=0)
    #     replay_actions = torch.stack([torch.from_numpy(transition.action) for transition in orl_transitions], dim=0)
    #     replay_rewards = torch.stack([torch.from_numpy(np.array([transition.reward])) for transition in orl_transitions], dim=0)
    #     replay_next_observations = torch.stack([torch.from_numpy(transition.next_observation) for transition in orl_transitions], dim=0)
    #     replay_terminals = torch.stack([torch.from_numpy(np.array([transition.terminal])) for transition in orl_transitions], dim=0)
    #     if self._td3_loss or in_task:
    #         replay_dataset = torch.utils.data.TensorDataset(replay_observations, replay_actions, replay_rewards, replay_next_observations, replay_terminals)
    #         return orl_transitions, replay_dataset
    #     elif self._policy_bc_loss and not in_task:
    #         replay_dists = self._impl._policy.dist(replay_observations)
    #         replay_means, replay_std_logs = replay_dists.mean, replay_dists.stddev
    #         replay_qs = self._impl._q_func(replay_observations, replay_actions)
    #         replay_phis = self._impl._phi(replay_observations, replay_actions)
    #         replay_psis = self._impl._psi(replay_observations)
    #         replay_dataset = torch.utils.data.TensorDataset(replay_observations, replay_actions, replay_rewards, replay_next_observations, replay_terminals, replay_means, replay_std_logs, replay_qs, replay_phis, replay_psis)
    #         return replay_dataset, replay_dataset

    def generate_replay_data_random(self, dataset, in_task=False, max_save_num=1000, real_action_size=1):
        if isinstance(dataset, MDPDataset):
            episodes = dataset.episodes
        else:
            episodes = dataset
        transitions = [transition for episode in episodes for transition in episode.transitions]
        random.shuffle(transitions)
        transitions = transitions[:max_save_num]
        if in_task:
            if not self._is_generating_new_data():
                return None
        new_transitions = []
        for transition in transitions:
            new_transitions.append(
                transition
            )

        replay_observations = torch.stack([torch.from_numpy(transition.observation) for transition in new_transitions], dim=0)
        replay_actions = torch.stack([torch.from_numpy(transition.action) for transition in new_transitions], dim=0)
        replay_rewards = torch.stack([torch.from_numpy(np.array([transition.reward])) for transition in new_transitions], dim=0)
        replay_next_observations = torch.stack([torch.from_numpy(transition.next_observation) for transition in new_transitions], dim=0)
        replay_terminals = torch.stack([torch.from_numpy(np.array([transition.terminal])) for transition in new_transitions], dim=0)
        if self._replay_type != 'bc' or in_task:
            replay_dataset = torch.utils.data.TensorDataset(replay_observations, replay_actions, replay_rewards, replay_next_observations, replay_terminals)
            return new_transitions, replay_dataset
        elif self._replay_type == 'bc' and not in_task:
            replay_dists = self._impl._policy.dist(replay_observations)
            replay_means, replay_std_logs = replay_dists.mean, replay_dists.stddev
            replay_qs = self._impl._q_func(replay_observations, replay_actions)
            replay_phis = self._impl._phis(replay_observations, replay_actions)
            replay_psis = self._impl._psis(replay_observations)
            replay_dataset = torch.utils.data.TensorDataset(replay_observations, replay_actions, replay_rewards, replay_next_observations, replay_terminals, replay_means, replay_std_logs, replay_qs, replay_phis, replay_psis)
            return replay_dataset, replay_dataset

    def _is_generating_new_data(self) -> bool:
        return self._grad_step % self._rollout_interval == 0<|MERGE_RESOLUTION|>--- conflicted
+++ resolved
@@ -737,10 +737,6 @@
                 raise ValueError("Either of n_epochs or n_steps must be given.")
 
             if task_id != 0:
-<<<<<<< HEAD
-
-=======
->>>>>>> 7028e38a
                 if n_begin_epochs is not None:
                     iterator = RoundIterator(
                         transitions,
