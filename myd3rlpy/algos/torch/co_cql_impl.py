--- conflicted
+++ resolved
@@ -164,21 +164,7 @@
         assert self._targ_policy is not None
         if self._impl_id is not None and self._impl_id == task_id:
             return
-<<<<<<< HEAD
         if not self._clone_actor:
-=======
-        if self._clone_actor and self._replay_type == 'bc':
-            if "_mus" not in self._clone_policy.__dict__.keys():
-                self._clone_policy._mus = dict()
-                self._clone_policy._mus[task_id] = deepcopy(self._clone_policy._mu.state_dict())
-                if isinstance(self._clone_policy._logstd, torch.nn.parameter.Parameter):
-                    self._clone_policy._logstds = dict()
-                    self._clone_policy._logstds[task_id] = deepcopy(self._clone_policy._logstd)
-                else:
-                    self._clone_policy._logstds = dict()
-                    self._clone_policy._logstds[task_id] = deepcopy(self._clone_policy._logstd.state_dict())
-        else:
->>>>>>> b05af06c
             if "_mus" not in self._policy.__dict__.keys():
                 self._policy._mus = dict()
                 self._policy._mus[task_id] = deepcopy(self._policy._mu.state_dict())
@@ -197,7 +183,6 @@
                     else:
                         self._targ_policy._logstds = dict()
                         self._targ_policy._logstds[task_id] = deepcopy(self._targ_policy._logstd.state_dict())
-<<<<<<< HEAD
                 self._impl_id = task_id
         else:
             # 第一个任务直接复制policy就行。
@@ -211,27 +196,17 @@
                     self._clone_policy._logstds = dict()
                     self._clone_policy._logstds[task_id] = deepcopy(self._clone_policy._logstd.state_dict())
                 self._impl_id = task_id
-=======
->>>>>>> b05af06c
         if self._replay_critic:
             if "_fcs" not in self._q_func._q_funcs[0].__dict__.keys():
                 for q_func in self._q_func._q_funcs:
                     q_func._fcs = dict()
                     q_func._fcs[task_id] = deepcopy(q_func._fc.state_dict())
-<<<<<<< HEAD
             if self._replay_type == 'orl':
-=======
-            if self._replay_critic:
->>>>>>> b05af06c
                 for q_func in self._targ_q_func._q_funcs:
                     q_func._fcs = dict()
                     q_func._fcs[task_id] = deepcopy(q_func._fc.state_dict())
         if self._use_model and self._replay_model:
-<<<<<<< HEAD
-            if "_fcs" not in self._dynamic._models[0].__dict__.keys():
-=======
             if "_mus" not in self._dynamic._models[0].__dict__.keys():
->>>>>>> b05af06c
                 for model in self._dynamic._models:
                     model._mus = dict()
                     model._mus[task_id] = deepcopy(model._mu.state_dict())
@@ -241,23 +216,8 @@
                     model._max_logstds[task_id] = deepcopy(model._max_logstd)
                     model._min_logstds = dict()
                     model._min_logstds[task_id] = deepcopy(model._min_logstd)
-<<<<<<< HEAD
     # self._using_id = task_id
         if self._clone_actor:
-=======
-        self._impl_id = task_id
-        # self._using_id = task_id
-        if self._replay_critic:
-            if self._clone_actor and self._replay_type == 'bc':
-                if task_id not in self._clone_policy._mus.keys():
-                    for q_func in self._q_func._q_funcs:
-                        assert task_id not in q_func._fcs.keys()
-            else:
-                if task_id not in self._policy._mus.keys():
-                    for q_func in self._q_func._q_funcs:
-                        assert task_id not in q_func._fcs.keys()
-        if self._clone_actor and self._replay_type == 'bc':
->>>>>>> b05af06c
             if task_id not in self._clone_policy._mus.keys():
                 self._clone_policy._mus[task_id] = deepcopy(nn.Linear(self._clone_policy._mu.weight.shape[1], self._clone_policy._mu.weight.shape[0], bias=self._clone_policy._mu.bias is not None).to(self.device).state_dict())
                 if isinstance(self._clone_policy._logstd, torch.nn.parameter.Parameter):
@@ -288,11 +248,8 @@
                         q_func._fcs[task_id] = deepcopy(nn.Linear(q_func._fc.weight.shape[1], q_func._fc.weight.shape[0], bias=q_func._fc.bias is not None).to(self.device).state_dict())
                 else:
                     self._targ_q_func = copy.deepcopy(self._q_func)
-<<<<<<< HEAD
             else:
                 self._targ_q_func = copy.deepcopy(self._q_func)
-=======
->>>>>>> b05af06c
         if self._use_model and self._replay_model:
             if task_id not in self._dynamic._models[0]._mus.keys():
                 for model in self._dynamic._models:
