--- conflicted
+++ resolved
@@ -39,11 +39,7 @@
         train_phi = True
         if not args.use_phi_update and not args.use_phi_replay:
             train_phi = False
-<<<<<<< HEAD
-        co = CO(use_gpu=True, batch_size=args.batch_size, use_phi_update=args.use_phi_update, train_phi=train_phi, sample_num=args.sample_num)
-=======
         co = CO(use_gpu=True, batch_size=args.batch_size, use_phi_update=args.use_phi_update, train_phi=train_phi, sample_num=args.sample_num, cql_loss=args.cql_loss, q_bc_loss=args.q_bc_loss, td3_loss=args.td3_loss, policy_bc_loss=args.policy_bc_loss, phi_bc_loss=args.phi_bc_loss, psi_bc_loss=args.psi_bc_loss)
->>>>>>> 777f1605
         if args.use_phi_replay:
             from myd3rlpy.finish_task.finish_task_co import finish_task_co as finish_task
         else:
@@ -140,8 +136,6 @@
     use_phi_update_parser.add_argument('--no_use_phi_update', dest='use_phi_update', action='store_false')
     args = parser.parse_args()
     args.model_path = 'd3rlpy_' + ('test' if args.test else ('train' if not args.eval else 'eval')) + '/model_2_'
-<<<<<<< HEAD
-=======
     if args.orl:
         args.cql_loss = True
         args.td3_loss = True
@@ -156,7 +150,6 @@
         args.policy_bc_loss = True
         args.phi_bc_loss = True
         args.psi_bc_loss = True
->>>>>>> 777f1605
     global DATASET_PATH
     DATASET_PATH = './.d4rl/datasets/'
     device = torch.device('cuda:0')
