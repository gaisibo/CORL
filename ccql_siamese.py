--- conflicted
+++ resolved
@@ -107,15 +107,6 @@
             }
             co._evaluate(origin_datasets, scorers, co._active_logger)
             if args.algos == 'co':
-<<<<<<< HEAD
-                if args.experience_type == 'siamese':
-                    assert replay_datasets is not None
-                    replay_datasets[task_id], save_datasets[task_id] = co.generate_replay_data_phi(action_datasets[task_id], original, in_task=False, max_save_num=args.max_save_num, real_action_size=real_action_size, real_observation_size=real_observation_size)
-                    print(f"len(replay_datasets[task_id]): {len(replay_datasets[task_id])}")
-                elif args.experience_type != 'none':
-                    assert replay_datasets is not None
-                    replay_datasets[task_id], save_datasets[task_id] = co.generate_replay_data_random(action_datasets[task_id], max_save_num=args.max_save_num, real_action_size=real_action_size, in_task=False)
-=======
                 if args.experience_type in ['siamese', 'model']:
                     replay_datasets[task_id], save_datasets[task_id] = co.generate_replay_data_phi(action_datasets[task_id], original, in_task=False, max_save_num=args.max_save_num, real_action_size=real_action_size, real_observation_size=real_observation_size)
                     print(f"len(replay_datasets[task_id]): {len(replay_datasets[task_id])}")
@@ -124,7 +115,6 @@
                     print(f"len(replay_datasets[task_id]): {len(replay_datasets[task_id])}")
                 elif args.experience_type in ['random_episode', 'max_reward_end', 'max_reward_mean', 'max_match_end', 'max_match_mean', 'max_model_end', 'max_model_mean', 'min_reward_end', 'min_reward_mean', 'min_match_end', 'min_match_mean', 'min_model_end', 'min_model_mean']:
                     replay_datasets[task_id], save_datasets[task_id] = co.generate_replay_data_episode(action_datasets[task_id], max_save_num=args.max_save_num, real_action_size=real_action_size, in_task=False)
->>>>>>> f4b8ba35
                     print(f"len(replay_datasets[task_id]): {len(replay_datasets[task_id])}")
                 else:
                     replay_datasets = None
@@ -172,15 +162,9 @@
     parser.add_argument("--n_begin_epochs", default=20, type=int)
     parser.add_argument("--n_action_samples", default=4, type=int)
     parser.add_argument('--top_euclid', default=64, type=int)
-<<<<<<< HEAD
     parser.add_argument('--replay_type', default='orl', type=str, choices=['orl', 'bc', 'ewc', 'gem', 'agem', 'r_walk', 'si'])
-    parser.add_argument('--experience_type', default='siamese', type=str, choices=['siamese', 'random', 'max_mean', 'max_end', 'none'])
-    parser.add_argument('--generate_type', default='siamese', type=str, choices=['siamese', 'random'])
-=======
-    parser.add_argument('--replay_type', default='orl', type=str, choices=['orl', 'bc', 'ewc', 'gem', 'agem'])
     parser.add_argument('--experience_type', default='siamese', type=str, choices=['siamese', 'model', 'random_transition', 'random_episode', 'max_reward', 'max_match', 'max_model', 'max_reward_end', 'max_reward_mean', 'max_match_end', 'max_match_mean', 'max_model_end', 'max_model_mean', 'min_reward', 'min_match', 'min_model', 'min_reward_end', 'min_reward_mean', 'min_match_end', 'min_match_mean', 'min_model_end', 'min_model_mean'])
     parser.add_argument('--use_model', action='store_true')
->>>>>>> f4b8ba35
     parser.add_argument('--reduce_replay', default='retrain', type=str, choices=['retrain', 'no_retrain'])
     parser.add_argument('--change_reward', default='change', type=str, choices=['change', 'no_change'])
     parser.add_argument('--dense', default='dense', type=str)
