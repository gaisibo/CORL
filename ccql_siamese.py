import os
import sys
import argparse
import json
import random
from collections import namedtuple
import pickle
import time
from functools import partial
from dataset.d4rl import cut_antmaze
from envs import HalfCheetahDirEnv
from utils.utils import ReplayBuffer
import numpy as np
import torch

import d3rlpy
from d3rlpy.ope import FQE
from d3rlpy.metrics.scorer import soft_opc_scorer, initial_state_value_estimation_scorer
from d3rlpy.dataset import MDPDataset
# from myd3rlpy.datasets import get_d4rl
from utils.k_means import kmeans
from myd3rlpy.metrics.scorer import bc_error_scorer, td_error_scorer, evaluate_on_environment
from myd3rlpy.siamese_similar import similar_psi, similar_phi
from myd3rlpy.dynamics.probabilistic_ensemble_dynamics import ProbabilisticEnsembleDynamics


replay_name = ['observations', 'actions', 'rewards', 'next_observations', 'terminals', 'means', 'std_logs', 'qs', 'phis', 'psis']
# 暂时只练出来一个。
def main(args, device):
    np.set_printoptions(precision=1, suppress=True)
    if args.dataset in ['antmaze_umaze', 'antmaze_medium', 'antmaze_large', 'maze2d_open', 'maze2d_umaze', 'maze2d_medium', 'maze2d_large']:
        if args.dataset == 'antmaze_umaze':
            from dataset.split_antmaze import split_navigate_antmaze_umaze_v2 as split_navigate
        elif args.dataset == 'antmaze_medium':
            from dataset.split_antmaze import split_navigate_antmaze_medium_v2 as split_navigate
        elif args.dataset == 'antmaze_large':
            from dataset.split_antmaze import split_navigate_antmaze_large_v2 as split_navigate
        elif args.dataset == 'maze2d_open':
            from dataset.split_maze import split_navigate_maze2d_open_v0 as split_navigate
        elif args.dataset == 'maze2d_umaze':
            from dataset.split_maze import split_navigate_maze2d_umaze_v1 as split_navigate
        elif args.dataset == 'maze2d_medium':
            from dataset.split_maze import split_navigate_maze2d_medium_v1 as split_navigate
        elif args.dataset == 'maze2d_large':
            from dataset.split_maze import split_navigate_maze2d_large_v1 as split_navigate
        else:
            raise NotImplementedError
        task_datasets, envs, end_points, original, real_action_size, real_observation_size, indexes_euclids, task_nums = split_navigate(args.task_split_type, args.top_euclid, device, args.dense)
    elif args.dataset in ['hopper_expert_v0', 'hopper_medium_v0', 'hopper_medium_expert_v0', 'hopper_medium_replay_v0', 'hopper_random_v0', 'halfcheetah_expert_v0', 'halfcheetah_medium_v0', 'halfcheetah_medium_expert_v0', 'halfcheetah_medium_replay_v0', 'halfcheetah_random_v0', 'walker2d_expert_v0', 'walker2d_medium_v0', 'walker2d_medium_expert_v0', 'walker2d_medium_replay_v0', 'walker2d_random_v0']:
        if args.dataset in ['hopper_expert_v0', 'hopper_medium_v0', 'hopper_medium_expert_v0', 'hopper_medium_replay_v0', 'hopper_random_v0']:
            from dataset.split_gym import split_hopper as split_gym
        elif args.dataset in ['halfcheetah_expert_v0', 'halfcheetah_medium_v0', 'halfcheetah_medium_expert_v0', 'halfcheetah_medium_replay_v0', 'halfcheetah_random_v0']:
            from dataset.split_gym import split_cheetah as split_gym
        elif args.dataset in ['walker2d_expert_v0', 'walker2d_medium_v0', 'walker2d_medium_expert_v0', 'walker2d_medium_replay_v0', 'walker2d_random_v0']:
            from dataset.split_gym import split_walker as split_gym
        else:
            raise NotImplementedError
        task_datasets, envs, end_points, original, real_action_size, real_observation_size, indexes_euclids, task_nums = split_gym(args.top_euclid, args.dataset.replace('_', '-'))
    else:
        raise NotImplementedError

    # prepare algorithm
    if args.algos == 'co':
        from myd3rlpy.algos.co import CO
<<<<<<< HEAD
        co = CO(use_gpu=True, batch_size=args.batch_size, n_action_samples=args.n_action_samples, id_size=task_nums, cql_loss=args.cql_loss, q_bc_loss=args.q_bc_loss, td3_loss=args.td3_loss, policy_bc_loss=args.policy_bc_loss, generate_type=args.generate_type, reduce_replay=args.reduce_replay, double_data=args.double_data, change_reward=args.change_reward, alpha_learning_rate=args.alpha_lr)
=======
        co = CO(use_gpu=True, batch_size=args.batch_size, n_action_samples=args.n_action_samples, id_size=task_nums, cql_loss=args.cql_loss, q_bc_loss=args.q_bc_loss, td3_loss=args.td3_loss, policy_bc_loss=args.policy_bc_loss, generate_type=args.generate_type, reduce_replay=args.reduce_replay, double_data=args.double_data, change_reward=args.change_reward, )
>>>>>>> 434f0485
    else:
        raise NotImplementedError
    experiment_name = "CO"
    algos_name = "_orl" if args.orl else "_noorl"
    algos_name += "_" + args.generate_type
    algos_name += "_" + args.replay_type
    algos_name += '_' + args.dataset

    if not args.eval:
        replay_datasets = dict()
        save_datasets = dict()
        eval_datasets = dict()
        for task_id, dataset in task_datasets.items():
            eval_datasets[task_id] = dataset
            draw_path = args.model_path + algos_name + '_trajectories_' + str(task_id)

            co._origin = original
            # train
            co.fit(
                task_id,
                dataset,
                replay_datasets,
                original = original,
                real_action_size = real_action_size,
                real_observation_size = real_observation_size,
                eval_episodess=eval_datasets,
                n_epochs=args.n_epochs if not args.test else 1,
                experiment_name=experiment_name + algos_name,
                scorers={
                    "real_env": evaluate_on_environment(envs, end_points, task_nums, draw_path),
                },
                test=args.test,
            )
            if args.algos == 'co':
                if args.replay_type == 'siamese':
                    replay_datasets[task_id], save_datasets[task_id] = co.generate_replay_data_phi(task_id, task_datasets[task_id], original, in_task=False, max_save_num=args.max_save_num, real_action_size=real_action_size, real_observation_size=real_observation_size)
                    print(f"len(replay_datasets[task_id]): {len(replay_datasets[task_id])}")
                else:
                    replay_datasets[task_id], save_datasets[task_id] = co.generate_replay_data_random(task_id, task_datasets[task_id], max_save_num=args.max_save_num, real_action_size=real_action_size, in_task=False)
                    print(f"len(replay_datasets[task_id]): {len(replay_datasets[task_id])}")
            else:
                raise NotImplementedError
            co.save_model(args.model_path + algos_name + '_' + str(task_id) + '.pt')
            if args.test and task_id >= 1:
                break
        torch.save(save_datasets, f=args.model_path + algos_name + '_datasets.pt')
    else:
        assert args.model_path
        eval_datasets = dict()
        if co._impl is None:
            co.create_impl([real_observation_size + task_nums], real_action_size)
        for task_id, dataset in task_datasets.items():
            draw_path = args.model_path + algos_name + '_trajectories_' + str(task_id) + '_'
            eval_datasets[task_id] = dataset
            co.load_model(args.model_path + algos_name + '_' + str(task_id) + '.pt')
            replay_datasets = torch.load(args.model_path + algos_name + '_datasets.pt')
            co.test(
                replay_datasets,
                eval_episodess=eval_datasets,
                scorers={
                    # 'environment': evaluate_on_environment(env),
                    "real_env": evaluate_on_environment(envs, end_points, task_nums, draw_path),
                },
            )
    print('finish')

if __name__ == '__main__':
    parser = argparse.ArgumentParser(description='Experimental evaluation of lifelong PG learning')
    parser.add_argument("--dataset", default='ant_maze', type=str, choices=["antmaze_umaze", "antmaze_medium", "antmaze_large", "maze2d_open", "maze2d_umaze", "maze2d_medium", "maze2d_large", 'hopper_expert_v0', 'hopper_medium_v0', 'hopper_medium_expert_v0', 'hopper_medium_replay_v0', 'hopper_random_v0', 'halfcheetah_expert_v0', 'halfcheetah_medium_v0', 'halfcheetah_medium_expert_v0', 'halfcheetah_medium_replay_v0', 'halfcheetah_random_v0', 'walker2d_expert_v0', 'walker2d_medium_v0', 'walker2d_medium_expert_v0', 'walker2d_medium_replay_v0', 'walker2d_random_v0'])
    parser.add_argument('--inner_buffer_size', default=-1, type=int)
    parser.add_argument('--task_config', default='task_config/cheetah_dir.json', type=str)
    parser.add_argument('--siamese_hidden_size', default=100, type=int)
    parser.add_argument('--near_threshold', default=1, type=float)
    parser.add_argument('--siamese_threshold', default=1, type=float)
    parser.add_argument('--eval_batch_size', default=256, type=int)
    parser.add_argument('--batch_size', default=256, type=int)
    parser.add_argument('--topk', default=4, type=int)
    parser.add_argument('--max_save_num', default=1000, type=int)
    parser.add_argument('--task_split_type', default='undirected', type=str)
    parser.add_argument('--algos', default='co', type=str)
    parser.add_argument('--eval', action='store_true')
    parser.add_argument('--test', action='store_true')
    parser.add_argument("--n_epochs", default=1000, type=int)
    parser.add_argument("--n_action_samples", default=4, type=int)
    parser.add_argument('--top_euclid', default=64, type=int)
    parser.add_argument('--orl', default='orl', choices=['orl', 'no_orl'])
    parser.add_argument('--replay_type', default='siamese', type=str, choices=['siamese', 'random'])
    parser.add_argument('--generate_type', default='siamese', type=str, choices=['siamese', 'random'])
    parser.add_argument('--reduce_replay', default='retrain', type=str, choices=['retrain', 'no_retrain'])
    parser.add_argument('--double_data', default='double_data', type=str)
    parser.add_argument('--change_reward', default='change', type=str)
    parser.add_argument('--dense', default='dense', type=str)

<<<<<<< HEAD
    parser.add_argument("--alpha_lr", default=3e-4, type=float)
=======
    parser.add_argument('--alpha_lr', type=float, default=1e-4)
>>>>>>> 434f0485
    args = parser.parse_args()
    args.model_path = 'd3rlpy_' + args.replay_type + '_' + args.generate_type + '_' + args.orl + '_' + args.reduce_replay + '_' + args.dataset + '_' + ('test' if args.test else ('train' if not args.eval else 'eval'))
    if not os.path.exists(args.model_path):
        os.makedirs(args.model_path)
    args.model_path +=  '/model_'
    if args.orl:
        args.cql_loss = True
        args.td3_loss = True
        args.q_bc_loss = False
        args.policy_bc_loss = False
    else:
        args.cql_loss = False
        args.td3_loss = False
        args.q_bc_loss = True
        args.policy_bc_loss = True
    global DATASET_PATH
    DATASET_PATH = './.d4rl/datasets/'
    device = torch.device('cuda:0')
    random.seed(12345)
    np.random.seed(12345)
    main(args, device)<|MERGE_RESOLUTION|>--- conflicted
+++ resolved
@@ -62,17 +62,13 @@
     # prepare algorithm
     if args.algos == 'co':
         from myd3rlpy.algos.co import CO
-<<<<<<< HEAD
-        co = CO(use_gpu=True, batch_size=args.batch_size, n_action_samples=args.n_action_samples, id_size=task_nums, cql_loss=args.cql_loss, q_bc_loss=args.q_bc_loss, td3_loss=args.td3_loss, policy_bc_loss=args.policy_bc_loss, generate_type=args.generate_type, reduce_replay=args.reduce_replay, double_data=args.double_data, change_reward=args.change_reward, alpha_learning_rate=args.alpha_lr)
-=======
-        co = CO(use_gpu=True, batch_size=args.batch_size, n_action_samples=args.n_action_samples, id_size=task_nums, cql_loss=args.cql_loss, q_bc_loss=args.q_bc_loss, td3_loss=args.td3_loss, policy_bc_loss=args.policy_bc_loss, generate_type=args.generate_type, reduce_replay=args.reduce_replay, double_data=args.double_data, change_reward=args.change_reward, )
->>>>>>> 434f0485
+        co = CO(use_gpu=True, batch_size=args.batch_size, n_action_samples=args.n_action_samples, id_size=task_nums, replay_type=args.replay_type, generate_type=args.generate_type, reduce_replay=args.reduce_replay, change_reward=args.change_reward, alpha_learning_rate=args.alpha_lr)
     else:
         raise NotImplementedError
     experiment_name = "CO"
-    algos_name = "_orl" if args.orl else "_noorl"
+    algos_name = "_" + args.replay_type
     algos_name += "_" + args.generate_type
-    algos_name += "_" + args.replay_type
+    algos_name += "_" + args.experience_type
     algos_name += '_' + args.dataset
 
     if not args.eval:
@@ -83,13 +79,12 @@
             eval_datasets[task_id] = dataset
             draw_path = args.model_path + algos_name + '_trajectories_' + str(task_id)
 
-            co._origin = original
             # train
             co.fit(
                 task_id,
                 dataset,
                 replay_datasets,
-                original = original,
+                original = original[task_id],
                 real_action_size = real_action_size,
                 real_observation_size = real_observation_size,
                 eval_episodess=eval_datasets,
@@ -101,7 +96,7 @@
                 test=args.test,
             )
             if args.algos == 'co':
-                if args.replay_type == 'siamese':
+                if args.experience_type == 'siamese':
                     replay_datasets[task_id], save_datasets[task_id] = co.generate_replay_data_phi(task_id, task_datasets[task_id], original, in_task=False, max_save_num=args.max_save_num, real_action_size=real_action_size, real_observation_size=real_observation_size)
                     print(f"len(replay_datasets[task_id]): {len(replay_datasets[task_id])}")
                 else:
@@ -122,9 +117,7 @@
             draw_path = args.model_path + algos_name + '_trajectories_' + str(task_id) + '_'
             eval_datasets[task_id] = dataset
             co.load_model(args.model_path + algos_name + '_' + str(task_id) + '.pt')
-            replay_datasets = torch.load(args.model_path + algos_name + '_datasets.pt')
             co.test(
-                replay_datasets,
                 eval_episodess=eval_datasets,
                 scorers={
                     # 'environment': evaluate_on_environment(env),
@@ -152,34 +145,18 @@
     parser.add_argument("--n_epochs", default=1000, type=int)
     parser.add_argument("--n_action_samples", default=4, type=int)
     parser.add_argument('--top_euclid', default=64, type=int)
-    parser.add_argument('--orl', default='orl', choices=['orl', 'no_orl'])
-    parser.add_argument('--replay_type', default='siamese', type=str, choices=['siamese', 'random'])
+    parser.add_argument('--replay_type', default='orl', type=str, choices=['orl', 'bc', 'ewc', 'gem', 'agem'])
+    parser.add_argument('--experience_type', default='siamese', type=str, choices=['siamese', 'random'])
     parser.add_argument('--generate_type', default='siamese', type=str, choices=['siamese', 'random'])
     parser.add_argument('--reduce_replay', default='retrain', type=str, choices=['retrain', 'no_retrain'])
-    parser.add_argument('--double_data', default='double_data', type=str)
-    parser.add_argument('--change_reward', default='change', type=str)
+    parser.add_argument('--change_reward', default='change', type=str, choices=['change', 'no_change'])
     parser.add_argument('--dense', default='dense', type=str)
-
-<<<<<<< HEAD
-    parser.add_argument("--alpha_lr", default=3e-4, type=float)
-=======
-    parser.add_argument('--alpha_lr', type=float, default=1e-4)
->>>>>>> 434f0485
+    parser.add_argument("--alpha_lr", default=1e-4, type=float)
     args = parser.parse_args()
-    args.model_path = 'd3rlpy_' + args.replay_type + '_' + args.generate_type + '_' + args.orl + '_' + args.reduce_replay + '_' + args.dataset + '_' + ('test' if args.test else ('train' if not args.eval else 'eval'))
+    args.model_path = 'd3rlpy_' + args.experience_type + '_' + args.generate_type + '_' + args.replay_type + '_' + args.reduce_replay + '_' + args.change_reward + '_' + args.dense + '_' + args.dataset + '_' + ('test' if args.test else ('train' if not args.eval else 'eval'))
     if not os.path.exists(args.model_path):
         os.makedirs(args.model_path)
     args.model_path +=  '/model_'
-    if args.orl:
-        args.cql_loss = True
-        args.td3_loss = True
-        args.q_bc_loss = False
-        args.policy_bc_loss = False
-    else:
-        args.cql_loss = False
-        args.td3_loss = False
-        args.q_bc_loss = True
-        args.policy_bc_loss = True
     global DATASET_PATH
     DATASET_PATH = './.d4rl/datasets/'
     device = torch.device('cuda:0')
